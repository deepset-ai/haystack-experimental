[![PyPI - Version](https://img.shields.io/pypi/v/haystack-experimental.svg)](https://pypi.org/project/haystack-experimental)
[![PyPI - Python Version](https://img.shields.io/pypi/pyversions/haystack-experimental.svg)](https://pypi.org/project/haystack-experimental)
[![Tests](https://github.com/deepset-ai/haystack-experimental/actions/workflows/tests.yml/badge.svg)](https://github.com/deepset-ai/haystack-experimental/actions/workflows/tests.yml)
[![Project release on PyPi](https://github.com/deepset-ai/haystack-experimental/actions/workflows/pypi_release.yml/badge.svg)](https://github.com/deepset-ai/haystack-experimental/actions/workflows/pypi_release.yml)
[![Hatch project](https://img.shields.io/badge/%F0%9F%A5%9A-Hatch-4051b5.svg)](https://github.com/pypa/hatch)
[![Checked with mypy](https://www.mypy-lang.org/static/mypy_badge.svg)](https://mypy-lang.org/)

# Haystack experimental package

The `haystack-experimental` package provides Haystack users with access to experimental features without immediately
committing to their official release. The main goal is to gather user feedback and iterate on new features quickly.

## Installation

For simplicity, every release of `haystack-experimental` will ship all the available experiments at that time. To
install the latest experimental features, run:

```sh
$ pip install -U haystack-experimental
```

> [!IMPORTANT]
> The latest version of the experimental package is only tested against the latest version of Haystack. Compatibility
> with older versions of Haystack is not guaranteed.


## Experiments lifecycle

Each experimental feature has a default lifespan of 3 months starting from the date of the first non-pre-release build 
that includes it. Once it reaches the end of its lifespan, the experiment will be either:
- Merged into Haystack core and published in the next minor release, or
- Released as a Core Integration, or
- Dropped.

## Experiments catalog

The latest version of the package contains the following experiments:

<<<<<<< HEAD
| Name                     | Type                    | Experiment end date |
|--------------------------|-------------------------| ------------------- |
| [`EvaluationHarness`][1] | Evaluation orchestrator | August 2024         |
| [`OpenAPITool`][2]       | OpenAPITool component   | August 2024         |

[1]: https://github.com/deepset-ai/haystack-experimental/tree/main/haystack_experimental/evaluation/harness
[2]: https://github.com/deepset-ai/haystack-experimental/tree/main/haystack_experimental/components/tools/openapi
=======
| Name                     | Type                    | Expected experiment end date |
| ------------------------ | ----------------------- | ------------------- |
| [`EvaluationHarness`][1] | Evaluation orchestrator | September 2024         |
| [`OpenAIFunctionCaller`][2] | Function Calling Component | September 2024         |

[1]: https://github.com/deepset-ai/haystack-experimental/tree/main/haystack_experimental/evaluation/harness
[2]: https://github.com/deepset-ai/haystack-experimental/tree/main/haystack_experimental/components/tools/openai
>>>>>>> f4c29d88

## Usage

Experimental new features can be imported like any other Haystack integration package:

```python
from haystack.dataclasses import ChatMessage
from haystack_experimental.components.generators import FoobarGenerator

c = FoobarGenerator()
c.run([ChatMessage.from_user("What's an experiment? Be brief.")])
```

Experiments can also override existing Haystack features. For example, users can opt into an experimental type of
`Pipeline` by just changing the usual import:

```python
# from haystack import Pipeline
from haystack_experimental import Pipeline

pipe = Pipeline()
# ...
pipe.run(...)
```

## Documentation

Documentation for `haystack-experimental` can be found [here](https://docs.haystack.deepset.ai/reference/haystack-experimental-api).

## Implementation

Experiments should replicate the namespace of the core package. For example, a new generator:

```python
# in haystack_experimental/components/generators/foobar.py

from haystack import component


@component
class FoobarGenerator:
    ...

```

When the experiment overrides an existing feature, the new symbol should be created at the same path in the experimental
package. This new symbol will override the original in `haystack-ai`: for classes, with a subclass and for bare
functions, with a wrapper. For example:

```python
# in haystack_experiment/src/haystack_experiment/core/pipeline/pipeline.py

from haystack.core.pipeline import Pipeline as HaystackPipeline


class Pipeline(HaystackPipeline):
	# Any new experimental method that doesn't exist in the original class
	def run_async(self, inputs) -> Dict[str, Dict[str, Any]]:
		...

	# Existing methods with breaking changes to their signature, like adding a new mandatory param
    def to_dict(new_param: str) -> Dict[str, Any]:
        # do something with the new parameter
        print(new_param)
        # call the original method
        return super().to_dict()

```

## Contributing

Direct contributions to `haystack-experimental` are not expected, but Haystack maintainers might ask contributors to move pull requests that target the [core repository](https://github.com/deepset-ai/haystack) to this repository.<|MERGE_RESOLUTION|>--- conflicted
+++ resolved
@@ -36,23 +36,15 @@
 
 The latest version of the package contains the following experiments:
 
-<<<<<<< HEAD
-| Name                     | Type                    | Experiment end date |
-|--------------------------|-------------------------| ------------------- |
-| [`EvaluationHarness`][1] | Evaluation orchestrator | August 2024         |
-| [`OpenAPITool`][2]       | OpenAPITool component   | August 2024         |
-
-[1]: https://github.com/deepset-ai/haystack-experimental/tree/main/haystack_experimental/evaluation/harness
-[2]: https://github.com/deepset-ai/haystack-experimental/tree/main/haystack_experimental/components/tools/openapi
-=======
 | Name                     | Type                    | Expected experiment end date |
 | ------------------------ | ----------------------- | ------------------- |
 | [`EvaluationHarness`][1] | Evaluation orchestrator | September 2024         |
 | [`OpenAIFunctionCaller`][2] | Function Calling Component | September 2024         |
+| [`OpenAPITool`][3]       | OpenAPITool component   | September 2024         |
 
 [1]: https://github.com/deepset-ai/haystack-experimental/tree/main/haystack_experimental/evaluation/harness
 [2]: https://github.com/deepset-ai/haystack-experimental/tree/main/haystack_experimental/components/tools/openai
->>>>>>> f4c29d88
+[3]: https://github.com/deepset-ai/haystack-experimental/tree/main/haystack_experimental/components/tools/openapi
 
 ## Usage
 

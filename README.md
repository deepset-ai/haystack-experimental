--- conflicted
+++ resolved
@@ -41,7 +41,6 @@
 
 ### Active experiments
 
-<<<<<<< HEAD
 | Name                                                                                                                                                                                    | Type                           | Expected End Date | Dependencies | Cookbook                                                                                                                                                                                                                                             | Discussion    |
 |-----------------------------------------------------------------------------------------------------------------------------------------------------------------------------------------|--------------------------------|-------------------|--------------|------------------------------------------------------------------------------------------------------------------------------------------------------------------------------------------------------------------------------------------------------|---------------|
 | [`InMemoryChatMessageStore`][1]                                                                                                                                                         | Memory Store                   | December 2024     | None         | <a href="https://colab.research.google.com/github/deepset-ai/haystack-cookbook/blob/main/notebooks/conversational_rag_using_memory.ipynb" target="_parent"><img src="https://colab.research.google.com/assets/colab-badge.svg" alt="Open In Colab"/> | [Discuss][4]  |
@@ -52,20 +51,8 @@
 | [`MultiQueryEmbeddingRetriever`][13]                                                                                                                                                    | MultiQueryEmbeddingRetriever   | November 2025     | None         | None                                                                                                                                                                                                                                                 | [Discuss][11] |
 | [`MultiQueryTextRetriever`][14]                                                                                                                                                         | MultiQueryTextRetriever        | November 2025     | None         | None                                                                                                                                                                                                                                                 | [Discuss][12] |
 | [`OpenAIChatGenerator`][9]                                                                                                                                                              | Chat Generator Component       | November 2025     | None         | <a href="https://colab.research.google.com/github/deepset-ai/haystack-cookbook/blob/main/notebooks/hallucination_score_calculator.ipynb" target="_parent"><img src="https://colab.research.google.com/assets/colab-badge.svg" alt="Open In Colab"/>  | [Discuss][10] |
-| [`Agent`][15]; [Confirmation Policies][16]; [ConfirmationUIs][17]; [ConfirmationStrategies][18]; [`ConfirmationUIResult` and `ToolExecutionDecision`][19] [HITLBreakpointException][20] | Human in the Loop              | December 2025     | rich         | None                                                                                                                                                                                                                                                 | [Discuss][20] |
-=======
-| Name                                  | Type                           | Expected End Date | Dependencies | Cookbook                                                                                                                                                                                                                                            | Discussion    |
-|---------------------------------------|--------------------------------|-------------------|--------------|-----------------------------------------------------------------------------------------------------------------------------------------------------------------------------------------------------------------------------------------------------|---------------|
-| [`InMemoryChatMessageStore`][1]       | Memory Store                   | December 2024     | None         | <a href="https://colab.research.google.com/github/deepset-ai/haystack-cookbook/blob/main/notebooks/conversational_rag_using_memory.ipynb" target="_parent"><img src="https://colab.research.google.com/assets/colab-badge.svg" alt="Open In Colab"/> | [Discuss][4]  |
-| [`ChatMessageRetriever`][2]           | Memory Component               | December 2024     | None         | <a href="https://colab.research.google.com/github/deepset-ai/haystack-cookbook/blob/main/notebooks/conversational_rag_using_memory.ipynb" target="_parent"><img src="https://colab.research.google.com/assets/colab-badge.svg" alt="Open In Colab"/> | [Discuss][4]  |
-| [`ChatMessageWriter`][3]              | Memory Component               | December 2024     | None         | <a href="https://colab.research.google.com/github/deepset-ai/haystack-cookbook/blob/main/notebooks/conversational_rag_using_memory.ipynb" target="_parent"><img src="https://colab.research.google.com/assets/colab-badge.svg" alt="Open In Colab"/> | [Discuss][4]  |
-| [`QueryExpander`][5]                  | Query Expansion Component      | October 2025      | None         | None | [Discuss][6]  |
-| [`EmbeddingBasedDocumentSplitter`][8] | EmbeddingBasedDocumentSplitter | August 2025       | None         | None | [Discuss][7]  |
-| [`MultiQueryEmbeddingRetriever`][13]  | MultiQueryEmbeddingRetriever   | November 2025     | None         | None | [Discuss][11] |
-| [`MultiQueryTextRetriever`][14]       | MultiQueryTextRetriever        | November 2025     | None         | None | [Discuss][12] |
-| [`OpenAIChatGenerator`][9]            | Chat Generator Component       | November 2025     | None         | <a href="https://colab.research.google.com/github/deepset-ai/haystack-cookbook/blob/main/notebooks/hallucination_score_calculator.ipynb" target="_parent"><img src="https://colab.research.google.com/assets/colab-badge.svg" alt="Open In Colab"/> | [Discuss][10] |
-| [`MarkdownHeaderLevelInferrer`][15]   | Preprocessor                   | January 2025      | None         | None                                                                                                                                                                                                                                                | [Discuss][16] |
->>>>>>> 9c2bec8b
+| [`MarkdownHeaderLevelInferrer`][15]                                                                                                                                                     | Preprocessor                   | January 2025      | None         | None                                                                                                                                                                                                                                                 | [Discuss][16] |
+| [`Agent`][17]; [Confirmation Policies][18]; [ConfirmationUIs][19]; [ConfirmationStrategies][20]; [`ConfirmationUIResult` and `ToolExecutionDecision`][21] [HITLBreakpointException][22] | Human in the Loop              | December 2025     | rich         | None                                                                                                                                                                                                                                                 | [Discuss][23] |
 
 [1]: https://github.com/deepset-ai/haystack-experimental/blob/main/haystack_experimental/chat_message_stores/in_memory.py
 [2]: https://github.com/deepset-ai/haystack-experimental/blob/main/haystack_experimental/components/retrievers/chat_message_retriever.py
@@ -81,20 +68,15 @@
 [12]: https://github.com/deepset-ai/haystack-experimental/discussions/364
 [13]: https://github.com/deepset-ai/haystack-experimental/blob/main/haystack_experimental/components/retrievers/multi_query_embedding_retriever.py
 [14]: https://github.com/deepset-ai/haystack-experimental/blob/main/haystack_experimental/components/retrievers/multi_query_text_retriever.py
-<<<<<<< HEAD
-[15]: https://github.com/deepset-ai/haystack-experimental/blob/main/haystack_experimental/components/agents/agent.py
-[16]: https://github.com/deepset-ai/haystack-experimental/blob/main/haystack_experimental/components/agents/human_in_the_loop/policies.py
-[17]: https://github.com/deepset-ai/haystack-experimental/blob/main/haystack_experimental/components/agents/human_in_the_loop/user_interfaces.py
-[18]: https://github.com/deepset-ai/haystack-experimental/blob/main/haystack_experimental/components/agents/human_in_the_loop/strategies.py
-[19]: https://github.com/deepset-ai/haystack-experimental/blob/main/haystack_experimental/components/agents/human_in_the_loop/dataclasses.py
-[20]: https://github.com/deepset-ai/haystack-experimental/blob/main/haystack_experimental/components/agents/human_in_the_loop/errors.py
-[21]: https://github.com/deepset-ai/haystack-experimental/discussions/XXX
-=======
 [15]: https://github.com/deepset-ai/haystack-experimental/blob/main/haystack_experimental/components/retrievers/md_header_level_inferrer.py
 [16]: https://github.com/deepset-ai/haystack-experimental/discussions/376
-
-
->>>>>>> 9c2bec8b
+[17]: https://github.com/deepset-ai/haystack-experimental/blob/main/haystack_experimental/components/agents/agent.py
+[18]: https://github.com/deepset-ai/haystack-experimental/blob/main/haystack_experimental/components/agents/human_in_the_loop/policies.py
+[19]: https://github.com/deepset-ai/haystack-experimental/blob/main/haystack_experimental/components/agents/human_in_the_loop/user_interfaces.py
+[20]: https://github.com/deepset-ai/haystack-experimental/blob/main/haystack_experimental/components/agents/human_in_the_loop/strategies.py
+[21]: https://github.com/deepset-ai/haystack-experimental/blob/main/haystack_experimental/components/agents/human_in_the_loop/dataclasses.py
+[22]: https://github.com/deepset-ai/haystack-experimental/blob/main/haystack_experimental/components/agents/human_in_the_loop/errors.py
+[23]: https://github.com/deepset-ai/haystack-experimental/discussions/XXX
 
 ### Adopted experiments
 | Name                                                                                   | Type                                     | Final release |

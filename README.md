[![PyPI - Version](https://img.shields.io/pypi/v/haystack-experimental.svg)](https://pypi.org/project/haystack-experimental)
[![PyPI - Python Version](https://img.shields.io/pypi/pyversions/haystack-experimental.svg)](https://pypi.org/project/haystack-experimental)
[![Tests](https://github.com/deepset-ai/haystack-experimental/actions/workflows/tests.yml/badge.svg)](https://github.com/deepset-ai/haystack-experimental/actions/workflows/tests.yml)
[![Project release on PyPi](https://github.com/deepset-ai/haystack-experimental/actions/workflows/pypi_release.yml/badge.svg)](https://github.com/deepset-ai/haystack-experimental/actions/workflows/pypi_release.yml)
[![Hatch project](https://img.shields.io/badge/%F0%9F%A5%9A-Hatch-4051b5.svg)](https://github.com/pypa/hatch)
[![Checked with mypy](https://www.mypy-lang.org/static/mypy_badge.svg)](https://mypy-lang.org/)

# Haystack experimental package

The `haystack-experimental` package provides Haystack users with access to experimental features without immediately
committing to their official release. The main goal is to gather user feedback and iterate on new features quickly.

## Installation

For simplicity, every release of `haystack-experimental` will ship all the available experiments at that time. To
install the latest experimental features, run:

```sh
$ pip install -U haystack-experimental
```

> [!IMPORTANT]
> The latest version of the experimental package is only tested against the latest version of Haystack. Compatibility
> with older versions of Haystack is not guaranteed.

## Experiments lifecycle

Each experimental feature has a default lifespan of 3 months starting from the date of the first non-pre-release build
that includes it. Once it reaches the end of its lifespan, the experiment will be either:

- Merged into Haystack core and published in the next minor release, or
- Released as a Core Integration, or
- Dropped.

## Experiments catalog

The latest version of the package contains the following experiments:

| Name                        | Type                       | Expected experiment end date | Dependencies |
<<<<<<< HEAD
|-----------------------------|----------------------------|------------------------------| ------------ |
| [`Auto-Merge Retriever`][1] | Retrieval Technique        | November 2024                | None         |
| [`EvaluationHarness`][2]    | Evaluation orchestrator    | October 2024                 | None         |
| [`OpenAIFunctionCaller`][3] | Function Calling Component | October 2024                 | None         |
| [`OpenAPITool`][4]          | OpenAPITool component      | October 2024                 | jsonref      |
| [`Tool`][5]                 | Tool dataclass             | November 2024                | jsonschema   |

[1]: https://github.com/deepset-ai/haystack-experimental/tree/main/haystack_experimental/components/retrievers/auto_merge_retriever.py
[2]: https://github.com/deepset-ai/haystack-experimental/tree/main/haystack_experimental/evaluation/harness
[3]: https://github.com/deepset-ai/haystack-experimental/tree/main/haystack_experimental/components/tools/openai
[4]: https://github.com/deepset-ai/haystack-experimental/tree/main/haystack_experimental/components/tools/openapi
[5]: https://github.com/deepset-ai/haystack-experimental/tree/main/haystack_experimental/dataclasses/tool.py
=======
| --------------------------- | -------------------------- | ---------------------------- | ------------ |
| [`EvaluationHarness`][1]    | Evaluation orchestrator    | October 2024                 | None         |
| [`OpenAIFunctionCaller`][2] | Function Calling Component | October 2024                 | None         |
| [`OpenAPITool`][3]          | OpenAPITool component      | October 2024                 | jsonref      |
| [`Tool`][4]                 | Tool dataclass             | November 2024                | jsonschema   |
| [`ChatMessageWriter`][5] | Memory Component | November 2024                | None         |
| [`ChatMessageRetriever`][6] | Memory Component | November 2024                | None         |
| [`InMemoryChatMessageStore`][7] | Memory Store | November 2024                | None         |

[1]: https://github.com/deepset-ai/haystack-experimental/tree/main/haystack_experimental/evaluation/harness
[2]: https://github.com/deepset-ai/haystack-experimental/tree/main/haystack_experimental/components/tools/openai
[3]: https://github.com/deepset-ai/haystack-experimental/tree/main/haystack_experimental/components/tools/openapi
[4]: https://github.com/deepset-ai/haystack-experimental/tree/main/haystack_experimental/dataclasses/tool.py
[5]: https://github.com/deepset-ai/haystack-experimental/blob/main/haystack_experimental/components/writers/chat_message_writer.py
[6]: https://github.com/deepset-ai/haystack-experimental/blob/main/haystack_experimental/components/retrievers/chat_message_retriever.py
[7]: https://github.com/deepset-ai/haystack-experimental/blob/main/haystack_experimental/chat_message_stores/in_memory.py
>>>>>>> 4577d6d8

## Usage

Experimental new features can be imported like any other Haystack integration package:

```python
from haystack.dataclasses import ChatMessage
from haystack_experimental.components.generators import FoobarGenerator

c = FoobarGenerator()
c.run([ChatMessage.from_user("What's an experiment? Be brief.")])
```

Experiments can also override existing Haystack features. For example, users can opt into an experimental type of
`Pipeline` by just changing the usual import:

```python
# from haystack import Pipeline
from haystack_experimental import Pipeline

pipe = Pipeline()
# ...
pipe.run(...)
```

Some experimental features come with example notebooks and resources that can be found in the [`examples` folder](https://github.com/deepset-ai/haystack-experimental/tree/main/examples).

## Documentation

Documentation for `haystack-experimental` can be found [here](https://docs.haystack.deepset.ai/reference/).

## Implementation

Experiments should replicate the namespace of the core package. For example, a new generator:

```python
# in haystack_experimental/components/generators/foobar.py

from haystack import component


@component
class FoobarGenerator:
    ...

```

When the experiment overrides an existing feature, the new symbol should be created at the same path in the experimental
package. This new symbol will override the original in `haystack-ai`: for classes, with a subclass and for bare
functions, with a wrapper. For example:

```python
# in haystack_experiment/src/haystack_experiment/core/pipeline/pipeline.py

from haystack.core.pipeline import Pipeline as HaystackPipeline


class Pipeline(HaystackPipeline):
    # Any new experimental method that doesn't exist in the original class
    def run_async(self, inputs) -> Dict[str, Dict[str, Any]]:
        ...

    # Existing methods with breaking changes to their signature, like adding a new mandatory param
    def to_dict(new_param: str) -> Dict[str, Any]:
        # do something with the new parameter
        print(new_param)
        # call the original method
        return super().to_dict()

```

## Contributing

Direct contributions to `haystack-experimental` are not expected, but Haystack maintainers might ask contributors to move pull requests that target the [core repository](https://github.com/deepset-ai/haystack) to this repository.

## Telemetry

As with the Haystack core package, we rely on anonymous usage statistics to determine the impact and usefulness of the experimental features. For more information on what we collect and how we use the data, as well as instructions to opt-out, please refer to our [documentation](https://docs.haystack.deepset.ai/docs/telemetry).<|MERGE_RESOLUTION|>--- conflicted
+++ resolved
@@ -36,29 +36,15 @@
 
 The latest version of the package contains the following experiments:
 
-| Name                        | Type                       | Expected experiment end date | Dependencies |
-<<<<<<< HEAD
-|-----------------------------|----------------------------|------------------------------| ------------ |
-| [`Auto-Merge Retriever`][1] | Retrieval Technique        | November 2024                | None         |
-| [`EvaluationHarness`][2]    | Evaluation orchestrator    | October 2024                 | None         |
-| [`OpenAIFunctionCaller`][3] | Function Calling Component | October 2024                 | None         |
-| [`OpenAPITool`][4]          | OpenAPITool component      | October 2024                 | jsonref      |
-| [`Tool`][5]                 | Tool dataclass             | November 2024                | jsonschema   |
-
-[1]: https://github.com/deepset-ai/haystack-experimental/tree/main/haystack_experimental/components/retrievers/auto_merge_retriever.py
-[2]: https://github.com/deepset-ai/haystack-experimental/tree/main/haystack_experimental/evaluation/harness
-[3]: https://github.com/deepset-ai/haystack-experimental/tree/main/haystack_experimental/components/tools/openai
-[4]: https://github.com/deepset-ai/haystack-experimental/tree/main/haystack_experimental/components/tools/openapi
-[5]: https://github.com/deepset-ai/haystack-experimental/tree/main/haystack_experimental/dataclasses/tool.py
-=======
 | --------------------------- | -------------------------- | ---------------------------- | ------------ |
 | [`EvaluationHarness`][1]    | Evaluation orchestrator    | October 2024                 | None         |
 | [`OpenAIFunctionCaller`][2] | Function Calling Component | October 2024                 | None         |
 | [`OpenAPITool`][3]          | OpenAPITool component      | October 2024                 | jsonref      |
 | [`Tool`][4]                 | Tool dataclass             | November 2024                | jsonschema   |
-| [`ChatMessageWriter`][5] | Memory Component | November 2024                | None         |
+| [`ChatMessageWriter`][5]    | Memory Component | November 2024                | None         |
 | [`ChatMessageRetriever`][6] | Memory Component | November 2024                | None         |
 | [`InMemoryChatMessageStore`][7] | Memory Store | November 2024                | None         |
+| [`Auto-Merge Retriever`][8] | Retrieval Technique        | November 2024                | None         |
 
 [1]: https://github.com/deepset-ai/haystack-experimental/tree/main/haystack_experimental/evaluation/harness
 [2]: https://github.com/deepset-ai/haystack-experimental/tree/main/haystack_experimental/components/tools/openai
@@ -67,7 +53,8 @@
 [5]: https://github.com/deepset-ai/haystack-experimental/blob/main/haystack_experimental/components/writers/chat_message_writer.py
 [6]: https://github.com/deepset-ai/haystack-experimental/blob/main/haystack_experimental/components/retrievers/chat_message_retriever.py
 [7]: https://github.com/deepset-ai/haystack-experimental/blob/main/haystack_experimental/chat_message_stores/in_memory.py
->>>>>>> 4577d6d8
+[8]: https://github.com/deepset-ai/haystack-experimental/tree/main/haystack_experimental/components/retrievers/auto_merge_retriever.py
+
 
 ## Usage
 

[![PyPI - Version](https://img.shields.io/pypi/v/haystack-experimental.svg)](https://pypi.org/project/haystack-experimental)
[![PyPI - Python Version](https://img.shields.io/pypi/pyversions/haystack-experimental.svg)](https://pypi.org/project/haystack-experimental)
[![Tests](https://github.com/deepset-ai/haystack-experimental/actions/workflows/tests.yml/badge.svg)](https://github.com/deepset-ai/haystack-experimental/actions/workflows/tests.yml)
[![Project release on PyPi](https://github.com/deepset-ai/haystack-experimental/actions/workflows/pypi_release.yml/badge.svg)](https://github.com/deepset-ai/haystack-experimental/actions/workflows/pypi_release.yml)
[![Hatch project](https://img.shields.io/badge/%F0%9F%A5%9A-Hatch-4051b5.svg)](https://github.com/pypa/hatch)
[![Checked with mypy](https://www.mypy-lang.org/static/mypy_badge.svg)](https://mypy-lang.org/)

# Haystack experimental package

The `haystack-experimental` package provides Haystack users with access to experimental features without immediately
committing to their official release. The main goal is to gather user feedback and iterate on new features quickly.

## Installation

For simplicity, every release of `haystack-experimental` will ship all the available experiments at that time. To
install the latest experimental features, run:

```sh
$ pip install -U haystack-experimental
```

Install from the `main` branch to try the newest features:
```sh
pip install git+https://github.com/deepset-ai/haystack-experimental.git@main
```

> [!IMPORTANT]
> The latest version of the experimental package is only tested against the latest version of Haystack. Compatibility
> with older versions of Haystack is not guaranteed.

## Experiments lifecycle

Each experimental feature has a default lifespan of 3 months starting from the date of the first non-pre-release build
that includes it. Once it reaches the end of its lifespan, the experiment will be either:

- Merged into Haystack core and published in the next minor release, or
- Released as a Core Integration, or
- Dropped.

## Experiments catalog

### Active experiments

| Name                                  | Type                           | Expected End Date | Dependencies | Cookbook                                                                                                                                                                                                                                                  | Discussion    |
|---------------------------------------|--------------------------------|-------------------|--------------|-----------------------------------------------------------------------------------------------------------------------------------------------------------------------------------------------------------------------------------------------------------|---------------|
| [`InMemoryChatMessageStore`][1]       | Memory Store                   | December 2024     | None         | <a href="https://colab.research.google.com/github/deepset-ai/haystack-cookbook/blob/main/notebooks/conversational_rag_using_memory.ipynb" target="_parent"><img src="https://colab.research.google.com/assets/colab-badge.svg" alt="Open In Colab"/>      | [Discuss][4]  |
| [`ChatMessageRetriever`][2]           | Memory Component               | December 2024     | None         | <a href="https://colab.research.google.com/github/deepset-ai/haystack-cookbook/blob/main/notebooks/conversational_rag_using_memory.ipynb" target="_parent"><img src="https://colab.research.google.com/assets/colab-badge.svg" alt="Open In Colab"/>      | [Discuss][4]  |
| [`ChatMessageWriter`][3]              | Memory Component               | December 2024     | None         | <a href="https://colab.research.google.com/github/deepset-ai/haystack-cookbook/blob/main/notebooks/conversational_rag_using_memory.ipynb" target="_parent"><img src="https://colab.research.google.com/assets/colab-badge.svg" alt="Open In Colab"/>      | [Discuss][4]  |
| [`QueryExpander`][5]                  | Query Expansion Component      | October 2025      | None         | None | [Discuss][6]  |
| [`EmbeddingBasedDocumentSplitter`][8] | EmbeddingBasedDocumentSplitter | August 2025       | None         | None | [Discuss][7]  |
<<<<<<< HEAD
| [`MultiQueryEmbeddingRetriever`][9]   | MultiQueryEmbeddingRetriever   | November 2025     | None         | None | [Discuss][11] |
| [`MultiQueryTextRetriever`][10]       | MultiQueryTextRetriever        | November 2025     | None         | None | [Discuss][12] |
=======
| [`OpenAIChatGenerator`][9]            | Chat Generator Component       | November 2025     | None         | None | [Discuss][10] |
>>>>>>> 9ac6a92e

[1]: https://github.com/deepset-ai/haystack-experimental/blob/main/haystack_experimental/chat_message_stores/in_memory.py
[2]: https://github.com/deepset-ai/haystack-experimental/blob/main/haystack_experimental/components/retrievers/chat_message_retriever.py
[3]: https://github.com/deepset-ai/haystack-experimental/blob/main/haystack_experimental/components/writers/chat_message_writer.py
[4]: https://github.com/deepset-ai/haystack-experimental/discussions/75
[5]: https://github.com/deepset-ai/haystack-experimental/blob/main/haystack_experimental/components/query/query_expander.py
[6]: https://github.com/deepset-ai/haystack-experimental/discussions/346
[7]: https://github.com/deepset-ai/haystack-experimental/discussions/356
[8]: https://github.com/deepset-ai/haystack-experimental/blob/main/haystack_experimental/components/preprocessors/embedding_based_document_splitter.py
<<<<<<< HEAD
[9]: https://github.com/deepset-ai/haystack-experimental/blob/main/haystack_experimental/components/retrievers/multi_query_embedding_retriever.py
[10]: https://github.com/deepset-ai/haystack-experimental/blob/main/haystack_experimental/components/retrievers/multi_query_text_retriever.py
[11]: https://github.com/deepset-ai/haystack-experimental/discussions/<>
[12]: https://github.com/deepset-ai/haystack-experimental/discussions/<>
=======
[9]: https://github.com/deepset-ai/haystack-experimental/blob/main/haystack_experimental/components/generators/chat/openai.py
[10]: https://github.com/deepset-ai/haystack-experimental/discussions/XXX
>>>>>>> 9ac6a92e

### Adopted experiments
| Name                                                                                   | Type                                     | Final release |
|----------------------------------------------------------------------------------------|------------------------------------------|---------------|
| `ChatMessage` refactoring; `Tool` class; tool support in ChatGenerators; `ToolInvoker` | Tool Calling support                     | 0.4.0         |
| `AsyncPipeline`; `Pipeline` bug fixes and refactoring                                  | AsyncPipeline execution                  | 0.7.0         |
| `LLMMetadataExtractor`                                                                 | Metadata extraction with LLM             | 0.7.0         |
| `Auto-Merging Retriever` & `HierarchicalDocumentSplitter`                              | Document Splitting & Retrieval Technique | 0.8.0         |
| `Agent`                                                                                | Simplify Agent development               | 0.8.0         |
| `SuperComponent`                                                                       | Simplify Pipeline development            | 0.8.0         |
| `Pipeline`                                                                             | Pipeline breakpoints for debugging       | 0.12.0        |
| `ImageContent`; Image Converters; multimodal support in `OpenAIChatGenerator` and `AmazonBedrockChatGenerator`; `ChatPromptBuilder` refactoring; `SentenceTransformersDocumentImageEmbedder`; `LLMDocumentContentExtractor`; new `Routers`                                                                                | Multimodality                            | 0.12.0        |

### Discontinued experiments

| Name                   | Type                       | Final release | Cookbook                                                                                                                                 |
|------------------------|----------------------------|---------------|------------------------------------------------------------------------------------------------------------------------------------------|
| `OpenAIFunctionCaller` | Function Calling Component | 0.3.0         | None                                                                                                                                     |
| `OpenAPITool`          | OpenAPITool component      | 0.3.0         | [Notebook](https://github.com/deepset-ai/haystack-experimental/blob/fe20b69b31243f8a3976e4661d9aa8c88a2847d2/examples/openapitool.ipynb) |
| `EvaluationHarness`    | Evaluation orchestrator    | 0.7.0         | None                                                                                                                                     |

## Usage

Experimental new features can be imported like any other Haystack integration package:

```python
from haystack.dataclasses import ChatMessage
from haystack_experimental.components.generators import FoobarGenerator

c = FoobarGenerator()
c.run([ChatMessage.from_user("What's an experiment? Be brief.")])
```

Experiments can also override existing Haystack features. For example, users can opt into an experimental type of
`Pipeline` by just changing the usual import:

```python
# from haystack import Pipeline
from haystack_experimental import Pipeline

pipe = Pipeline()
# ...
pipe.run(...)
```

Some experimental features come with example notebooks that can be found in the [Haystack Cookbook](https://haystack.deepset.ai/cookbook).

## Documentation

Documentation for `haystack-experimental` can be found [here](https://docs.haystack.deepset.ai/reference/experimental-data-classes-api).

## Implementation

Experiments should replicate the namespace of the core package. For example, a new generator:

```python
# in haystack_experimental/components/generators/foobar.py

from haystack import component


@component
class FoobarGenerator:
    ...

```

When the experiment overrides an existing feature, the new symbol should be created at the same path in the experimental
package. This new symbol will override the original in `haystack-ai`: for classes, with a subclass and for bare
functions, with a wrapper. For example:

```python
# in haystack_experiment/src/haystack_experiment/core/pipeline/pipeline.py

from haystack.core.pipeline import Pipeline as HaystackPipeline


class Pipeline(HaystackPipeline):
    # Any new experimental method that doesn't exist in the original class
    def run_async(self, inputs) -> Dict[str, Dict[str, Any]]:
        ...

    # Existing methods with breaking changes to their signature, like adding a new mandatory param
    def to_dict(self, new_param: str) -> Dict[str, Any]:
        # do something with the new parameter
        print(new_param)
        # call the original method
        return super().to_dict()

```

## Contributing

Direct contributions to `haystack-experimental` are not expected, but Haystack maintainers might ask contributors to move pull requests that target the [core repository](https://github.com/deepset-ai/haystack) to this repository.

## Telemetry

As with the Haystack core package, we rely on anonymous usage statistics to determine the impact and usefulness of the experimental features. For more information on what we collect and how we use the data, as well as instructions to opt-out, please refer to our [documentation](https://docs.haystack.deepset.ai/docs/telemetry).<|MERGE_RESOLUTION|>--- conflicted
+++ resolved
@@ -48,12 +48,9 @@
 | [`ChatMessageWriter`][3]              | Memory Component               | December 2024     | None         | <a href="https://colab.research.google.com/github/deepset-ai/haystack-cookbook/blob/main/notebooks/conversational_rag_using_memory.ipynb" target="_parent"><img src="https://colab.research.google.com/assets/colab-badge.svg" alt="Open In Colab"/>      | [Discuss][4]  |
 | [`QueryExpander`][5]                  | Query Expansion Component      | October 2025      | None         | None | [Discuss][6]  |
 | [`EmbeddingBasedDocumentSplitter`][8] | EmbeddingBasedDocumentSplitter | August 2025       | None         | None | [Discuss][7]  |
-<<<<<<< HEAD
 | [`MultiQueryEmbeddingRetriever`][9]   | MultiQueryEmbeddingRetriever   | November 2025     | None         | None | [Discuss][11] |
 | [`MultiQueryTextRetriever`][10]       | MultiQueryTextRetriever        | November 2025     | None         | None | [Discuss][12] |
-=======
 | [`OpenAIChatGenerator`][9]            | Chat Generator Component       | November 2025     | None         | None | [Discuss][10] |
->>>>>>> 9ac6a92e
 
 [1]: https://github.com/deepset-ai/haystack-experimental/blob/main/haystack_experimental/chat_message_stores/in_memory.py
 [2]: https://github.com/deepset-ai/haystack-experimental/blob/main/haystack_experimental/components/retrievers/chat_message_retriever.py
@@ -63,15 +60,12 @@
 [6]: https://github.com/deepset-ai/haystack-experimental/discussions/346
 [7]: https://github.com/deepset-ai/haystack-experimental/discussions/356
 [8]: https://github.com/deepset-ai/haystack-experimental/blob/main/haystack_experimental/components/preprocessors/embedding_based_document_splitter.py
-<<<<<<< HEAD
-[9]: https://github.com/deepset-ai/haystack-experimental/blob/main/haystack_experimental/components/retrievers/multi_query_embedding_retriever.py
-[10]: https://github.com/deepset-ai/haystack-experimental/blob/main/haystack_experimental/components/retrievers/multi_query_text_retriever.py
+[9]: https://github.com/deepset-ai/haystack-experimental/blob/main/haystack_experimental/components/generators/chat/openai.py
+[10]: https://github.com/deepset-ai/haystack-experimental/discussions/XXX
 [11]: https://github.com/deepset-ai/haystack-experimental/discussions/<>
 [12]: https://github.com/deepset-ai/haystack-experimental/discussions/<>
-=======
-[9]: https://github.com/deepset-ai/haystack-experimental/blob/main/haystack_experimental/components/generators/chat/openai.py
-[10]: https://github.com/deepset-ai/haystack-experimental/discussions/XXX
->>>>>>> 9ac6a92e
+[13]: https://github.com/deepset-ai/haystack-experimental/blob/main/haystack_experimental/components/retrievers/multi_query_embedding_retriever.py
+[14]: https://github.com/deepset-ai/haystack-experimental/blob/main/haystack_experimental/components/retrievers/multi_query_text_retriever.py
 
 ### Adopted experiments
 | Name                                                                                   | Type                                     | Final release |

# SPDX-FileCopyrightText: 2022-present deepset GmbH <info@deepset.ai>
#
# SPDX-License-Identifier: Apache-2.0

from dataclasses import asdict, dataclass
from typing import Any, Callable, Dict, List, Optional

from haystack.core.serialization import generate_qualified_class_name, import_class_by_name
from haystack.tools.errors import ToolInvocationError
from haystack.utils import deserialize_callable, serialize_callable
from jsonschema import Draft202012Validator
from jsonschema.exceptions import SchemaError


@dataclass
class Tool:
    """
    Data class representing a Tool that Language Models can prepare a call for.

    Accurate definitions of the textual attributes such as `name` and `description`
    are important for the Language Model to correctly prepare the call.

    :param name:
        Name of the Tool.
    :param description:
        Description of the Tool.
    :param parameters:
        A JSON schema defining the parameters expected by the Tool.
    :param function:
        The function that will be invoked when the Tool is called.
    :param inputs:
        Optional dictionary mapping state keys to tool parameter names.
        Example: {"repository": "repo"} maps state's "repository" to tool's "repo" parameter.
    :param outputs:
        Optional dictionary defining how tool outputs map to state and message handling.
        Example: {
            "documents": {"source": "docs", "handler": custom_handler},
            "message": {"source": "summary", "handler": format_summary}
        }
    """

    name: str
    description: str
    parameters: Dict[str, Any]
    function: Callable
    inputs: Optional[Dict[str, str]] = None
    outputs: Optional[Dict[str, Dict[str, Any]]] = None

    def __post_init__(self):
        # Check that the parameters define a valid JSON schema
        try:
            Draft202012Validator.check_schema(self.parameters)
        except SchemaError as e:
            raise ValueError("The provided parameters do not define a valid JSON schema") from e


        # Validate outputs structure if provided
        if self.outputs is not None:
            for key, config in self.outputs.items():
                if not isinstance(config, dict):
                    raise ValueError(f"Output configuration for key '{key}' must be a dictionary")
                if "source" in config and not isinstance(config["source"], str):
                    raise ValueError(f"Output source for key '{key}' must be a string.")
                if "handler" in config and not callable(config["handler"]):
                    raise ValueError(f"Output handler for key '{key}' must be callable")

    @property
    def tool_spec(self) -> Dict[str, Any]:
        """
        Return the Tool specification to be used by the Language Model.
        """
        return {"name": self.name, "description": self.description, "parameters": self.parameters}

    def invoke(self, **kwargs) -> Any:
        """
        Invoke the Tool with the provided keyword arguments.
        """
        try:
            result = self.function(**kwargs)
        except Exception as e:
            raise ToolInvocationError(f"Failed to invoke Tool `{self.name}` with parameters {kwargs}") from e
        return result

    def to_dict(self) -> Dict[str, Any]:
        """
        Serializes the Tool to a dictionary.

        :returns:
            Dictionary with serialized data.
        """
        data = asdict(self)
        data["function"] = serialize_callable(self.function)

        # Serialize output handlers if they exist
        if self.outputs:
            serialized_outputs = {}
            for key, config in self.outputs.items():
                serialized_config = config.copy()
                if "handler" in config:
                    serialized_config["handler"] = serialize_callable(config["handler"])
                serialized_outputs[key] = serialized_config
            data["outputs"] = serialized_outputs

        return {"type": generate_qualified_class_name(type(self)), "data": data}

    @classmethod
    def from_dict(cls, data: Dict[str, Any]) -> "Tool":
        """
        Deserializes the Tool from a dictionary.

        :param data:
            Dictionary to deserialize from.
        :returns:
            Deserialized Tool.
        """
        init_parameters = data["data"]
        init_parameters["function"] = deserialize_callable(init_parameters["function"])

        # Deserialize output handlers if they exist
<<<<<<< HEAD
        if "outputs" in init_parameters and init_parameters["outputs"] is not None:
=======
        if "outputs" in init_parameters and init_parameters["outputs"]:
>>>>>>> 341339c6
            deserialized_outputs = {}
            for key, config in init_parameters["outputs"].items():
                deserialized_config = config.copy()
                if "handler" in config:
                    deserialized_config["handler"] = deserialize_callable(config["handler"])
                deserialized_outputs[key] = deserialized_config
            init_parameters["outputs"] = deserialized_outputs

        return cls(**init_parameters)


def _check_duplicate_tool_names(tools: Optional[List[Tool]]) -> None:
    """
    Checks for duplicate tool names and raises a ValueError if they are found.

    :param tools: The list of tools to check.
    :raises ValueError: If duplicate tool names are found.
    """
    if tools is None:
        return
    tool_names = [tool.name for tool in tools]
    duplicate_tool_names = {name for name in tool_names if tool_names.count(name) > 1}
    if duplicate_tool_names:
        raise ValueError(f"Duplicate tool names found: {duplicate_tool_names}")


def deserialize_tools_inplace(data: Dict[str, Any], key: str = "tools"):
    """
    Deserialize Tools in a dictionary inplace.

    :param data:
        The dictionary with the serialized data.
    :param key:
        The key in the dictionary where the Tools are stored.
    """
    if key in data:
        serialized_tools = data[key]

        if serialized_tools is None:
            return

        if not isinstance(serialized_tools, list):
            raise TypeError(f"The value of '{key}' is not a list")

        deserialized_tools = []
        for tool in serialized_tools:
            if not isinstance(tool, dict):
                raise TypeError(f"Serialized tool '{tool}' is not a dictionary")

            # different classes are allowed: Tool, ComponentTool, etc.
            tool_class = import_class_by_name(tool["type"])
            if not issubclass(tool_class, Tool):
                raise TypeError(f"Class '{tool_class}' is not a subclass of Tool")

            deserialized_tools.append(tool_class.from_dict(tool))

        data[key] = deserialized_tools<|MERGE_RESOLUTION|>--- conflicted
+++ resolved
@@ -117,11 +117,7 @@
         init_parameters["function"] = deserialize_callable(init_parameters["function"])
 
         # Deserialize output handlers if they exist
-<<<<<<< HEAD
-        if "outputs" in init_parameters and init_parameters["outputs"] is not None:
-=======
         if "outputs" in init_parameters and init_parameters["outputs"]:
->>>>>>> 341339c6
             deserialized_outputs = {}
             for key, config in init_parameters["outputs"].items():
                 deserialized_config = config.copy()

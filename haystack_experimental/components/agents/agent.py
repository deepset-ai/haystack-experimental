--- conflicted
+++ resolved
@@ -199,7 +199,6 @@
             When passing tool names, tools are selected from the Agent's originally configured tools.
         :param kwargs: Additional data to pass to the State used by the Agent.
         """
-<<<<<<< HEAD
         system_prompt = system_prompt or self.system_prompt
         if system_prompt is not None:
             messages = [ChatMessage.from_system(system_prompt)] + messages
@@ -228,33 +227,10 @@
         if streaming_callback is not None:
             tool_invoker_inputs["streaming_callback"] = streaming_callback
             generator_inputs["streaming_callback"] = streaming_callback
+        if generation_kwargs is not None:
+            generator_inputs["generation_kwargs"] = generation_kwargs
 
         # NOTE: difference with parent method to add this to tool_invoker_inputs
-=======
-        # The PR https://github.com/deepset-ai/haystack/pull/9616 added the generation_kwargs parameter to
-        # _initialize_fresh_execution. This change has been released in Haystack 2.20.0.
-        # To maintain compatibility with Haystack 2.19 we check the number of parameters and call accordingly.
-        if inspect.signature(super(Agent, self)._initialize_fresh_execution).parameters.get("generation_kwargs"):
-            exe_context = super(Agent, self)._initialize_fresh_execution(
-                messages=messages,
-                streaming_callback=streaming_callback,
-                requires_async=requires_async,
-                system_prompt=system_prompt,
-                generation_kwargs=generation_kwargs,
-                tools=tools,
-                **kwargs,
-            )
-        else:
-            exe_context = super(Agent, self)._initialize_fresh_execution(
-                messages=messages,
-                streaming_callback=streaming_callback,
-                requires_async=requires_async,
-                system_prompt=system_prompt,
-                tools=tools,
-                **kwargs,
-            )
-        # NOTE: 1st difference with parent method to add this to tool_invoker_inputs
->>>>>>> ada7da25
         if self._tool_invoker:
             tool_invoker_inputs["enable_streaming_callback_passthrough"] = (
                 self._tool_invoker.enable_streaming_callback_passthrough

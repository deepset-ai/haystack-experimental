# SPDX-FileCopyrightText: 2022-present deepset GmbH <info@deepset.ai>
#
# SPDX-License-Identifier: Apache-2.0

from typing import Any, Dict, List, Optional

from haystack import component, default_from_dict, default_to_dict, Pipeline
from haystack.components.generators.chat.openai import OpenAIChatGenerator
from haystack.components.joiners import BranchJoiner
from haystack.components.routers.conditional_router import ConditionalRouter
<<<<<<< HEAD
from haystack.lazy_imports import LazyImport
from haystack.utils import Secret, deserialize_secrets_inplace
=======
>>>>>>> c86a324c
from haystack.dataclasses import ChatMessage
from haystack.lazy_imports import LazyImport
from haystack.utils import Secret, deserialize_secrets_inplace

<<<<<<< HEAD
from haystack.tools import Tool

from haystack.components.generators.chat.openai import OpenAIChatGenerator

from haystack_experimental.core.pipeline import Pipeline
=======
>>>>>>> c86a324c
from haystack_experimental.components.tools import ToolInvoker
from haystack_experimental.tools import Tool
from haystack_experimental.dataclasses.state import State, _schema_from_dict, _schema_to_dict, _validate_schema

with LazyImport(message="Run 'pip install anthropic-haystack' to use Anthropic.") as anthropic_import:
    from haystack_integrations.components.generators.anthropic.chat.chat_generator import (
        AnthropicChatGenerator,
    )

with LazyImport(message="Run 'pip install anthropic-haystack' to use Anthropic.") as anthropic_import:
    from haystack_integrations.components.generators.anthropic.chat.chat_generator import (
        AnthropicChatGenerator,
    )

_PROVIDER_GENERATOR_MAPPING = {
    "openai": OpenAIChatGenerator,
    "anthropic": AnthropicChatGenerator,
}


@component
class Agent:
    """
    A Haystack component that implements a tool-using agent with provider-agnostic chat model support.

    The component processes messages and executes tools until a exit_condition condition is met.
    The exit_condition can be triggered either by a direct text response or by invoking a specific designated tool.

    ### Usage example
    ```python
    from haystack.dataclasses import ChatMessage
    from haystack.tools.tool import Tool

    tools = [Tool(name="calculator", description="..."), Tool(name="search", description="...")]
    input_types = {"search_depth": int}
    output_types = {"total_tokens": int}

    agent = Agent(
        model="anthropic:claude-3",
        generation_kwargs={"temperature": 0.7},
        tools=tools,
        exit_condition="search",
        input_variables=input_types,
        output_variables=output_types
    )

    # Run the agent
    result = agent.run(
        messages=[ChatMessage.from_user("Find information about Haystack")],
        search_depth=2
    )

    assert "messages" in result  # Contains conversation history
    assert "total_tokens" in result  # Contains tool execution outputs
    ```
    """

    def __init__( # pylint: disable=too-many-positional-arguments
        self,
        model: str,
        tools: Optional[List[Tool]] = None,
        system_prompt: Optional[str] = None,
        api_key: Secret = Secret.from_env_var("LLM_API_KEY", strict=False),
        exit_condition: str = "text",
        generation_kwargs: Optional[Dict[str, Any]] = None,
        state_schema: Optional[Dict[str, Any]] = None,
    ):
        """
        Initialize the agent component.

        :param model: Model identifier in the format "provider:model_name"
        :param generation_kwargs: Keyword arguments for the chat model generator
        :param tools: List of Tool objects available to the agent
        :param exit_condition: Either "text" if the agent should return when it generates a message without tool calls
            or the name of a tool that will cause the agent to return once the tool was executed
        :param input_variables: Dictionary mapping input variable names to their types
        :param output_variables: Dictionary mapping output variable names to their types
        :raises ValueError: If model string format is invalid or exit_condition is not valid
        """
        if ":" not in model:
            raise ValueError("Model string must be in format 'provider:model_name'")

        provider, _ = model.split(":")
        if provider not in _PROVIDER_GENERATOR_MAPPING:
            raise ValueError(
                f"Provider must be one of {list(_PROVIDER_GENERATOR_MAPPING.keys())}"
            )


        valid_exits = ["text"] + [tool.name for tool in tools or []]
        if exit_condition not in valid_exits:
            raise ValueError(f"Exit condition must be one of {valid_exits}")

        if state_schema is not None:
            _validate_schema(state_schema)
        self.state_schema = state_schema or {}

        self.model = model
        self.generation_kwargs = generation_kwargs or {}
        self.tools = tools or []
        self.system_prompt = system_prompt
        self.exit_condition = exit_condition
        self.api_key = api_key

        component.set_input_type(instance=self, name="messages", type=List[ChatMessage])
        output_types = {"messages": List[ChatMessage]}
        for param, config in self.state_schema.items():
            component.set_input_type(self, name=param, type=config["type"], default=None)
            output_types[param] = config["type"]
        component.set_output_types(self, **output_types)

        self._initialize_pipeline()

    def _initialize_pipeline(self) -> None:
        """Initialize the component pipeline with all necessary components and connections."""
        provider, model_name = self.model.split(":")

<<<<<<< HEAD
        if provider == 'anthropic':
=======
        if provider == "anthropic":
>>>>>>> c86a324c
            anthropic_import.check()

        # Initialize components
        generator = _PROVIDER_GENERATOR_MAPPING[provider](
            model=model_name,
            tools=self.tools,
            api_key=self.api_key,
            generation_kwargs=self.generation_kwargs,
        )
        joiner = BranchJoiner(type_=List[ChatMessage])
        tool_invoker = ToolInvoker(tools=self.tools, raise_on_failure=False)
        context_joiner = BranchJoiner(type_=State)

        # Configure router conditions
        if self.exit_condition == "text":
            exit_condition_template = "{{ llm_messages[0].tool_call is none }}"
        else:
            exit_condition_template = (
                "{{ llm_messages[0].tool_call is none or (llm_messages[0].tool_call.tool_name == '"
                + self.exit_condition
                + "' and not tool_messages[0].tool_call_result.error) }}"
            )

        router_output = "{%- set assistant_msg = (llm_messages[0].text|trim or 'Tool:')"\
                        "|assistant_message(none, none, llm_messages[0].tool_calls) %}"\
                        "{{ original_messages + [assistant_msg] + tool_messages }}"

        routes = [
            {
                "condition": exit_condition_template,
                "output": router_output,
                "output_type": List[ChatMessage],
                "output_name": "exit",
            },
            {
                "condition": "{{ True }}",  # Default route
                "output": router_output,
                "output_type": List[ChatMessage],
                "output_name": "continue",
            },
        ]

        router = ConditionalRouter(
            routes=routes,
            custom_filters={"assistant_message": ChatMessage.from_assistant},
            unsafe=True,
        )

        # Set up pipeline
        self.pipeline = Pipeline()
        self.pipeline.add_component(instance=generator, name="generator")
        self.pipeline.add_component(instance=tool_invoker, name="tool_invoker")
        self.pipeline.add_component(instance=router, name="router")
        self.pipeline.add_component(instance=joiner, name="joiner")
        self.pipeline.add_component(
            instance=context_joiner, name="context_joiner"
        )

        # Connect components
        self.pipeline.connect("joiner.value", "generator.messages")
        self.pipeline.connect("generator.replies", "router.llm_messages")
        self.pipeline.connect("joiner.value", "router.original_messages")
        self.pipeline.connect("generator.replies", "tool_invoker.messages")
        self.pipeline.connect("tool_invoker.messages", "router.tool_messages")
        self.pipeline.connect("router.continue", "joiner.value")
        self.pipeline.connect(
            "tool_invoker.state", "context_joiner.value"
        )
        self.pipeline.connect(
            "context_joiner.value", "tool_invoker.state"
        )

    def to_dict(self) -> Dict[str, Any]:
        """
        Serialize the component to a dictionary.

        :return: Dictionary with serialized data
        """
        return default_to_dict(
            self,
            model=self.model,
            generation_kwargs=self.generation_kwargs,
            tools=[t.to_dict() for t in self.tools],
            api_key=self.api_key.to_dict(),
            system_prompt=self.system_prompt,
            exit_condition=self.exit_condition,
            state_schema=_schema_to_dict(self.state_schema),
        )

    @classmethod
    def from_dict(cls, data: Dict[str, Any]) -> "Agent":
        """
        Deserialize the component from a dictionary.

        :param data: Dictionary to deserialize from
        :return: Deserialized component
        """
        init_params = data.get("init_parameters", {})

        # Deserialize type annotations
        if "state_schema" in init_params:
            init_params["state_schema"] = _schema_from_dict(init_params["state_schema"])

        if "tools" in init_params:
            init_params["tools"] = [Tool.from_dict(t) for t in init_params["tools"]]

        deserialize_secrets_inplace(init_params, ["api_key"])

        return default_from_dict(cls, data)

    def run(self, messages: List[ChatMessage], **kwargs) -> Dict[str, Any]:
        """
        Process messages and execute tools until the exit condition is met.

        :param messages: List of chat messages to process
        :param kwargs: Additional keyword arguments matching the defined input types
        :return: Dictionary containing messages and outputs matching the defined output types
        """
        state = State(schema=self.state_schema, data=kwargs)

        if self.system_prompt is not None:
            messages = [ChatMessage.from_system(self.system_prompt)] + messages

        self.pipeline.warm_up()

        result = self.pipeline.run(
            data={
                "joiner": {"value": messages},
                "context_joiner": {"value": state},
            },
            include_outputs_from={"context_joiner"},
        )

        return {
            "messages": result["router"]["exit"],
            **result["context_joiner"]["value"].data,
        }<|MERGE_RESOLUTION|>--- conflicted
+++ resolved
@@ -8,31 +8,13 @@
 from haystack.components.generators.chat.openai import OpenAIChatGenerator
 from haystack.components.joiners import BranchJoiner
 from haystack.components.routers.conditional_router import ConditionalRouter
-<<<<<<< HEAD
-from haystack.lazy_imports import LazyImport
-from haystack.utils import Secret, deserialize_secrets_inplace
-=======
->>>>>>> c86a324c
 from haystack.dataclasses import ChatMessage
 from haystack.lazy_imports import LazyImport
 from haystack.utils import Secret, deserialize_secrets_inplace
 
-<<<<<<< HEAD
-from haystack.tools import Tool
-
-from haystack.components.generators.chat.openai import OpenAIChatGenerator
-
-from haystack_experimental.core.pipeline import Pipeline
-=======
->>>>>>> c86a324c
 from haystack_experimental.components.tools import ToolInvoker
 from haystack_experimental.tools import Tool
 from haystack_experimental.dataclasses.state import State, _schema_from_dict, _schema_to_dict, _validate_schema
-
-with LazyImport(message="Run 'pip install anthropic-haystack' to use Anthropic.") as anthropic_import:
-    from haystack_integrations.components.generators.anthropic.chat.chat_generator import (
-        AnthropicChatGenerator,
-    )
 
 with LazyImport(message="Run 'pip install anthropic-haystack' to use Anthropic.") as anthropic_import:
     from haystack_integrations.components.generators.anthropic.chat.chat_generator import (
@@ -142,11 +124,7 @@
         """Initialize the component pipeline with all necessary components and connections."""
         provider, model_name = self.model.split(":")
 
-<<<<<<< HEAD
-        if provider == 'anthropic':
-=======
         if provider == "anthropic":
->>>>>>> c86a324c
             anthropic_import.check()
 
         # Initialize components

--- conflicted
+++ resolved
@@ -13,24 +13,20 @@
 
 from haystack import Answer, Document, ExtractedAnswer, logging, tracing
 from haystack.core.component import Component
-<<<<<<< HEAD
-from haystack.dataclasses import ChatMessage, SparseEmbedding
-=======
+
 from haystack.core.pipeline.base import ComponentPriority
 from haystack.core.pipeline.pipeline import Pipeline as HaystackPipeline
-from haystack.dataclasses import ChatMessage, GeneratedAnswer, SparseEmbedding
->>>>>>> cadfee11
+from haystack.dataclasses import ChatMessage, SparseEmbedding
 from haystack.telemetry import pipeline_running
 
 from haystack_experimental.core.errors import (
     PipelineBreakpointException,
     PipelineInvalidResumeStateError,
 )
-<<<<<<< HEAD
+
 from haystack_experimental.dataclasses import GeneratedAnswer
-=======
 from haystack_experimental.core.pipeline.base import PipelineBase
->>>>>>> cadfee11
+
 
 logger = logging.getLogger(__name__)
 
@@ -48,12 +44,7 @@
         self,
         data: Dict[str, Any],
         include_outputs_from: Optional[Set[str]] = None,
-<<<<<<< HEAD
         pipeline_breakpoint: Optional[Tuple[str, Optional[int]]] = None,
-=======
-        breakpoints: Optional[Set[Tuple[str, Optional[int]]]] = None,
-        *,
->>>>>>> cadfee11
         resume_state: Optional[Dict[str, Any]] = None,
         debug_path: Optional[Union[str, Path]] = None,
     ) -> Dict[str, Any]:
@@ -231,14 +222,14 @@
                         priority_queue=priority_queue,
                         topological_sort=cached_topological_sort,
                     )
-<<<<<<< HEAD
+
                     cached_topological_sort = topological_sort
                     component = self._get_component_with_graph_metadata_and_visits(
                         component_name, component_visits[component_name]
                     )
 
                 is_resume = bool(
-                    self.resume_state and self.resume_state["pipeline_breakpoint"]["component"] == component_name
+                    resume_state and resume_state["pipeline_breakpoint"]["component"] == component_name
                 )
                 component_inputs = self._consume_component_inputs(
                     component_name=component_name, component=component, inputs=inputs, is_resume=is_resume
@@ -253,7 +244,7 @@
 
                 # Deserialize the component_inputs if they are passed in resume state
                 # this check will prevent other component_inputs generated at runtime from being deserialized
-                if self.resume_state and component_name in self.resume_state["pipeline_state"]["inputs"].keys():
+                if resume_state and component_name in resume_state["pipeline_state"]["inputs"].keys():
                     for key, value in component_inputs.items():
                         component_inputs[key] = _deserialize_component_input(value)
 
@@ -288,32 +279,7 @@
                             inputs=state_inputs_serialised,
                             component_name=str(component_name),
                             component_visits=component_visits,
-                            debug_path=self.debug_path,
-=======
-                    # We need to add missing defaults using default values from input sockets because the run signature
-                    # might not provide these defaults for components with inputs defined dynamically upon component
-                    # initialization
-                    component_inputs = self._add_missing_input_defaults(component_inputs, component["input_sockets"])
-
-                    # Deserialize the component_inputs if they are passed in resume state
-                    # this check will prevent other component_inputs generated at runtime from being deserialized
-                    if resume_state and component_name in resume_state["pipeline_state"]["inputs"].keys():
-                        for key, value in component_inputs.items():
-                            component_inputs[key] = deserialize_component_input(value)
-
-                    if validated_breakpoints and not resume_state:
-                        state_inputs_serialised = remove_unserializable_data(deepcopy(inputs))
-                        # inject the component_inputs into the state_inputs so we can this component init params in
-                        # the JSON state
-                        state_inputs_serialised[component_name] = remove_unserializable_data(deepcopy(component_inputs))
-
-                        Pipeline._check_breakpoints(
-                            breakpoints=validated_breakpoints,
-                            component_name=component_name,
-                            component_visits=component_visits,
-                            inputs=state_inputs_serialised,
                             debug_path=debug_path,
->>>>>>> cadfee11
                             original_input_data=data,
                             ordered_component_names=ordered_component_names,
                         )
@@ -326,7 +292,7 @@
                             results=pipeline_outputs,
                         )
 
-<<<<<<< HEAD
+
                 component_outputs = self._run_component(
                     component_name=component_name,
                     component=component,
@@ -344,44 +310,12 @@
                     receivers=cached_receivers[component_name],
                     include_outputs_from=include_outputs_from,
                 )
-=======
-                    # the _consume_component_inputs() when applied to the DocumentJoiner inputs wraps 'documents' in an
-                    # extra list, so there's a 3 level deep list, we need to flatten it to 2 levels only
-                    instance: Component = component["instance"]
-                    if resume_state and isinstance(instance, DocumentJoiner):  # noqa: SIM102
-                        if isinstance(component_inputs["documents"], list):  # noqa: SIM102
-                            if isinstance(component_inputs["documents"][0], list):  # noqa: SIM102
-                                if isinstance(component_inputs["documents"][0][0], list):  # noqa: SIM102
-                                    component_inputs["documents"] = component_inputs["documents"][0]
-
-                    component_outputs = self._run_component(
-                        component_name=component_name,
-                        component=component,
-                        inputs=component_inputs,  # the inputs to the current component
-                        component_visits=component_visits,
-                        parent_span=span,
-                    )
-
-                    # Updates global input state with component outputs and returns outputs that should go to
-                    # pipeline outputs.
-                    component_pipeline_outputs = self._write_component_outputs(
-                        component_name=component_name,
-                        component_outputs=component_outputs,
-                        inputs=inputs,
-                        receivers=cached_receivers[component_name],
-                        include_outputs_from=include_outputs_from,
-                    )
-
-                    if component_pipeline_outputs:
-                        pipeline_outputs[component_name] = deepcopy(component_pipeline_outputs)
-                    if self._is_queue_stale(priority_queue):
-                        priority_queue = self._fill_queue(ordered_component_names, inputs, component_visits)
->>>>>>> cadfee11
-
+
+                    
                 if component_pipeline_outputs:
                     pipeline_outputs[component_name] = deepcopy(component_pipeline_outputs)
                 if self._is_queue_stale(priority_queue):
-                    priority_queue = self._fill_queue(self.ordered_component_names, inputs, component_visits)
+                    priority_queue = self._fill_queue(ordered_component_names, inputs, component_visits)
 
             if pipeline_breakpoint:
                 logger.warning(f"Given pipeline_breakpoint {pipeline_breakpoint} was never triggered. This is because:")
@@ -404,13 +338,8 @@
         component_visits = resume_state["pipeline_state"]["component_visits"]
         ordered_component_names = resume_state["pipeline_state"]["ordered_component_names"]
         msg = (
-<<<<<<< HEAD
-            f"Resuming pipeline from {self.resume_state['pipeline_breakpoint']['component']} "
-            f"visit count {self.resume_state['pipeline_breakpoint']['visits']}"
-=======
             f"Resuming pipeline from {resume_state['breakpoint']['component']} "
             f"visit count {resume_state['breakpoint']['visits']}"
->>>>>>> cadfee11
         )
         logger.info(msg)
         return component_visits, data, resume_state, ordered_component_names

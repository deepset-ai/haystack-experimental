# SPDX-FileCopyrightText: 2022-present deepset GmbH <info@deepset.ai>
#
# SPDX-License-Identifier: Apache-2.0

# pylint: disable=too-many-return-statements, too-many-positional-arguments


from copy import deepcopy
from pathlib import Path
from typing import Any, Dict, Optional, Set, Tuple, Union

from haystack import logging, tracing
from haystack.core.pipeline.base import ComponentPriority
from haystack.core.pipeline.pipeline import Pipeline as HaystackPipeline
from haystack.telemetry import pipeline_running

from haystack_experimental.core.errors import PipelineBreakpointException, PipelineInvalidResumeStateError
from haystack_experimental.core.pipeline.base import PipelineBase
from haystack_experimental.utils.base_serialization import _deserialize_value_with_schema

from .breakpoint import _save_state, _validate_breakpoint, _validate_pipeline_state

from .breakpoint import _deserialize_component_input, _save_state, _validate_breakpoint, _validate_pipeline_state

logger = logging.getLogger(__name__)


# We inherit from both HaystackPipeline and PipelineBase to ensure that we have the
# necessary methods and properties from both classes.
class Pipeline(HaystackPipeline, PipelineBase):
    """
    Synchronous version of the orchestration engine.

    Orchestrates component execution according to the execution graph, one after the other.
    """

    def run(  # noqa: PLR0915, PLR0912
        self,
        data: Dict[str, Any],
        include_outputs_from: Optional[Set[str]] = None,
        pipeline_breakpoint: Optional[Tuple[str, Optional[int]]] = None,
        resume_state: Optional[Dict[str, Any]] = None,
        debug_path: Optional[Union[str, Path]] = None,
    ) -> Dict[str, Any]:
        """
        Runs the Pipeline with given input data.

        Usage:
        ```python
        from haystack import Pipeline, Document
        from haystack.utils import Secret
        from haystack.document_stores.in_memory import InMemoryDocumentStore
        from haystack.components.retrievers.in_memory import InMemoryBM25Retriever
        from haystack.components.generators import OpenAIGenerator
        from haystack.components.builders.answer_builder import AnswerBuilder
        from haystack.components.builders.prompt_builder import PromptBuilder

        # Write documents to InMemoryDocumentStore
        document_store = InMemoryDocumentStore()
        document_store.write_documents([
            Document(content="My name is Jean and I live in Paris."),
            Document(content="My name is Mark and I live in Berlin."),
            Document(content="My name is Giorgio and I live in Rome.")
        ])

        prompt_template = \"\"\"
        Given these documents, answer the question.
        Documents:
        {% for doc in documents %}
            {{ doc.content }}
        {% endfor %}
        Question: {{question}}
        Answer:
        \"\"\"

        retriever = InMemoryBM25Retriever(document_store=document_store)
        prompt_builder = PromptBuilder(template=prompt_template)
        llm = OpenAIGenerator(api_key=Secret.from_token(api_key))

        rag_pipeline = Pipeline()
        rag_pipeline.add_component("retriever", retriever)
        rag_pipeline.add_component("prompt_builder", prompt_builder)
        rag_pipeline.add_component("llm", llm)
        rag_pipeline.connect("retriever", "prompt_builder.documents")
        rag_pipeline.connect("prompt_builder", "llm")

        # Ask a question
        question = "Who lives in Paris?"
        results = rag_pipeline.run(
            {
                "retriever": {"query": question},
                "prompt_builder": {"question": question},
            }
        )

        print(results["llm"]["replies"])
        # Jean lives in Paris
        ```

        :param data:
            A dictionary of inputs for the pipeline's components. Each key is a component name
            and its value is a dictionary of that component's input parameters:
            ```
            data = {
                "comp1": {"input1": 1, "input2": 2},
            }
            ```
            For convenience, this format is also supported when input names are unique:
            ```
            data = {
                "input1": 1, "input2": 2,
            }
            ```
        :param include_outputs_from:
            Set of component names whose individual outputs are to be
            included in the pipeline's output. For components that are
            invoked multiple times (in a loop), only the last-produced
            output is included.

        :param pipeline_breakpoint:
            Tuple of component name and visit count at which the pipeline should break execution.
            If the visit count is not given, it is assumed to be 0, it will break on the first visit.

        :param resume_state:
            A dictionary containing the state of a previously saved pipeline execution.

        :param debug_path:
            Path to the directory where the pipeline state should be saved.

        :returns:
            A dictionary where each entry corresponds to a component name
            and its output. If `include_outputs_from` is `None`, this dictionary
            will only contain the outputs of leaf components, i.e., components
            without outgoing connections.

        :raises ValueError:
            If invalid inputs are provided to the pipeline.
        :raises PipelineRuntimeError:
            If the Pipeline contains cycles with unsupported connections that would cause
            it to get stuck and fail running.
            Or if a Component fails or returns output in an unsupported type.
        :raises PipelineMaxComponentRuns:
            If a Component reaches the maximum number of times it can be run in this Pipeline.
        :raises PipelineBreakpointException:
            When a pipeline_breakpoint is triggered. Contains the component name, state, and partial results.
        """
        pipeline_running(self)

        if pipeline_breakpoint and resume_state:
            msg = (
                "pipeline_breakpoint and resume_state cannot be provided at the same time. "
                "The pipeline run will be aborted."
            )
            raise PipelineInvalidResumeStateError(message=msg)

        # make sure pipeline_breakpoint is valid and have a default visit count
        validated_breakpoint = _validate_breakpoint(pipeline_breakpoint, self.graph) if pipeline_breakpoint else None

        # TODO: Remove this warmup once we can check reliably whether a component has been warmed up or not
        # As of now it's here to make sure we don't have failing tests that assume warm_up() is called in run()
        self.warm_up()

        if include_outputs_from is None:
            include_outputs_from = set()

        if not resume_state:
            # normalize `data`
            data = self._prepare_component_input_data(data)

            # Raise ValueError if input is malformed in some way
            self._validate_input(data)

            # We create a list of components in the pipeline sorted by name, so that the algorithm runs
            # deterministically and independent of insertion order into the pipeline.
            ordered_component_names = sorted(self.graph.nodes.keys())

            # We track component visits to decide if a component can run.
            component_visits = dict.fromkeys(ordered_component_names, 0)

        else:
            # inject the resume state into the graph
            component_visits, data, resume_state, ordered_component_names = self.inject_resume_state_into_graph(
                resume_state=resume_state,
            )
            data = _deserialize_value_with_schema(resume_state["pipeline_state"]["inputs"])

        cached_topological_sort = None
        # We need to access a component's receivers multiple times during a pipeline run.
        # We store them here for easy access.
        cached_receivers = {name: self._find_receivers_from(name) for name in ordered_component_names}

        pipeline_outputs: Dict[str, Any] = {}
        with tracing.tracer.trace(
            "haystack.pipeline.run",
            tags={
                "haystack.pipeline.input_data": data,
                "haystack.pipeline.output_data": pipeline_outputs,
                "haystack.pipeline.metadata": self.metadata,
                "haystack.pipeline.max_runs_per_component": self._max_runs_per_component,
            },
        ) as span:
            inputs = self._convert_to_internal_format(pipeline_inputs=data)
            priority_queue = self._fill_queue(ordered_component_names, inputs, component_visits)

            # check if pipeline is blocked before execution
            self.validate_pipeline(priority_queue)

            while True:
                candidate = self._get_next_runnable_component(priority_queue, component_visits)
                if candidate is None:
                    break

                priority, component_name, component = candidate

                if len(priority_queue) > 0 and priority in [ComponentPriority.DEFER, ComponentPriority.DEFER_LAST]:
                    component_name, topological_sort = self._tiebreak_waiting_components(
                        component_name=component_name,
                        priority=priority,
                        priority_queue=priority_queue,
                        topological_sort=cached_topological_sort,
                    )

                    cached_topological_sort = topological_sort
                    component = self._get_component_with_graph_metadata_and_visits(
                        component_name, component_visits[component_name]
                    )

                is_resume = bool(resume_state and resume_state["pipeline_breakpoint"]["component"] == component_name)
                component_inputs = self._consume_component_inputs(
                    component_name=component_name, component=component, inputs=inputs, is_resume=is_resume
                )

                # We need to add missing defaults using default values from input sockets because the run signature
                # might not provide these defaults for components with inputs defined dynamically upon component
                # initialization
                component_inputs = self._add_missing_input_defaults(component_inputs, component["input_sockets"])

                # Scenario 1: Resume state is provided to resume the pipeline at a specific component

                # Deserialize the component_inputs if they are passed in resume state
                # this check will prevent other component_inputs generated at runtime from being deserialized
                if resume_state and component_name in resume_state["pipeline_state"]["inputs"].keys():
                    for key, value in component_inputs.items():
<<<<<<< HEAD
                        component_inputs[key] = _deserialize_value_with_schema(value)
=======
                        component_inputs[key] = _deserialize_component_input(value)
>>>>>>> 1d38254e

                # Scenario 2: pipeline_breakpoint is provided to stop the pipeline at
                # a specific component and visit count

                if validated_breakpoint is not None:
                    breakpoint_component, visit_count = validated_breakpoint
                    breakpoint_triggered = bool(
                        breakpoint_component == component_name and visit_count == component_visits[component_name]
                    )
                    if breakpoint_triggered:
                        state_inputs_serialised = deepcopy(inputs)
                        state_inputs_serialised[component_name] = deepcopy(component_inputs)

                        _save_state(
                            inputs=state_inputs_serialised,
                            component_name=str(component_name),
                            component_visits=component_visits,
                            debug_path=debug_path,
                            original_input_data=data,
                            ordered_component_names=ordered_component_names,
                        )
<<<<<<< HEAD
                        msg = f"Breaking at component {component_name} visit count {component_visits[component_name]}"
                        logger.info(msg)
=======
                        msg = (
                            f"Breaking at component {component_name} at visit count {component_visits[component_name]}"
                        )
>>>>>>> 1d38254e
                        raise PipelineBreakpointException(
                            message=msg,
                            component=component_name,
                            state=state_inputs_serialised,
                            results=pipeline_outputs,
                        )

                component_outputs = self._run_component(
                    component_name=component_name,
                    component=component,
                    inputs=component_inputs,  # the inputs to the current component
                    component_visits=component_visits,
                    parent_span=span,
                )
<<<<<<< HEAD

                # Updates global input state with component outputs and returns outputs that should go to
                # pipeline outputs.
                component_pipeline_outputs = self._write_component_outputs(
                    component_name=component_name,
                    component_outputs=component_outputs,
                    inputs=inputs,
                    receivers=cached_receivers[component_name],
                    include_outputs_from=include_outputs_from,
                )

                if component_pipeline_outputs:
                    pipeline_outputs[component_name] = deepcopy(component_pipeline_outputs)
                if self._is_queue_stale(priority_queue):
                    priority_queue = self._fill_queue(ordered_component_names, inputs, component_visits)

            if pipeline_breakpoint:
                logger.warning(f"Given pipeline_breakpoint {pipeline_breakpoint} was never triggered. This is because:")
                logger.warning("1. The provided component is not a part of the pipeline execution path.")
                logger.warning("2. The component did not reach the visit count specified in the pipeline_breakpoint")
=======

                # Updates global input state with component outputs and returns outputs that should go to
                # pipeline outputs.
                component_pipeline_outputs = self._write_component_outputs(
                    component_name=component_name,
                    component_outputs=component_outputs,
                    inputs=inputs,
                    receivers=cached_receivers[component_name],
                    include_outputs_from=include_outputs_from,
                )

                if component_pipeline_outputs:
                    pipeline_outputs[component_name] = deepcopy(component_pipeline_outputs)
                if self._is_queue_stale(priority_queue):
                    priority_queue = self._fill_queue(ordered_component_names, inputs, component_visits)

            if pipeline_breakpoint:
                logger.warning(
                    "Given pipeline_breakpoint {pipeline_breakpoint} was never triggered. This is because:\n"
                    "1. The provided component is not a part of the pipeline execution path.\n"
                    "2. The component did not reach the visit count specified in the pipeline_breakpoint",
                    pipeline_breakpoint=pipeline_breakpoint,
                )
>>>>>>> 1d38254e
            return pipeline_outputs

    def inject_resume_state_into_graph(self, resume_state):
        """
        Loads the resume state from a file and injects it into the pipeline graph.

        """
        # We previously check if the resume_state is None but
        # this is needed to prevent a typing error
        if not resume_state:
            raise PipelineInvalidResumeStateError("Cannot inject resume state: resume_state is None")

<<<<<<< HEAD
        data = self._prepare_component_input_data(resume_state["pipeline_state"]["inputs"])
        component_visits = resume_state["pipeline_state"]["component_visits"]
        ordered_component_names = resume_state["pipeline_state"]["ordered_component_names"]
        msg = (
            f"Resuming pipeline from {resume_state['pipeline_breakpoint']['component']} "
            f"visit count {resume_state['pipeline_breakpoint']['visits']}"
        )
        logger.info(msg)
=======
        _validate_pipeline_state(resume_state, graph=self.graph)
        data = self._prepare_component_input_data(resume_state["pipeline_state"]["inputs"])
        component_visits = resume_state["pipeline_state"]["component_visits"]
        ordered_component_names = resume_state["pipeline_state"]["ordered_component_names"]
        logger.info(
            "Resuming pipeline from {component} with visit count {visits}",
            component=resume_state["pipeline_breakpoint"]["component"],
            visits=resume_state["pipeline_breakpoint"]["visits"],
        )
>>>>>>> 1d38254e
        return component_visits, data, resume_state, ordered_component_names<|MERGE_RESOLUTION|>--- conflicted
+++ resolved
@@ -18,9 +18,7 @@
 from haystack_experimental.core.pipeline.base import PipelineBase
 from haystack_experimental.utils.base_serialization import _deserialize_value_with_schema
 
-from .breakpoint import _save_state, _validate_breakpoint, _validate_pipeline_state
-
-from .breakpoint import _deserialize_component_input, _save_state, _validate_breakpoint, _validate_pipeline_state
+from .breakpoint import _save_state, _validate_breakpoint
 
 logger = logging.getLogger(__name__)
 
@@ -241,11 +239,7 @@
                 # this check will prevent other component_inputs generated at runtime from being deserialized
                 if resume_state and component_name in resume_state["pipeline_state"]["inputs"].keys():
                     for key, value in component_inputs.items():
-<<<<<<< HEAD
                         component_inputs[key] = _deserialize_value_with_schema(value)
-=======
-                        component_inputs[key] = _deserialize_component_input(value)
->>>>>>> 1d38254e
 
                 # Scenario 2: pipeline_breakpoint is provided to stop the pipeline at
                 # a specific component and visit count
@@ -267,14 +261,10 @@
                             original_input_data=data,
                             ordered_component_names=ordered_component_names,
                         )
-<<<<<<< HEAD
-                        msg = f"Breaking at component {component_name} visit count {component_visits[component_name]}"
-                        logger.info(msg)
-=======
+
                         msg = (
                             f"Breaking at component {component_name} at visit count {component_visits[component_name]}"
                         )
->>>>>>> 1d38254e
                         raise PipelineBreakpointException(
                             message=msg,
                             component=component_name,
@@ -289,7 +279,6 @@
                     component_visits=component_visits,
                     parent_span=span,
                 )
-<<<<<<< HEAD
 
                 # Updates global input state with component outputs and returns outputs that should go to
                 # pipeline outputs.
@@ -307,34 +296,13 @@
                     priority_queue = self._fill_queue(ordered_component_names, inputs, component_visits)
 
             if pipeline_breakpoint:
-                logger.warning(f"Given pipeline_breakpoint {pipeline_breakpoint} was never triggered. This is because:")
-                logger.warning("1. The provided component is not a part of the pipeline execution path.")
-                logger.warning("2. The component did not reach the visit count specified in the pipeline_breakpoint")
-=======
-
-                # Updates global input state with component outputs and returns outputs that should go to
-                # pipeline outputs.
-                component_pipeline_outputs = self._write_component_outputs(
-                    component_name=component_name,
-                    component_outputs=component_outputs,
-                    inputs=inputs,
-                    receivers=cached_receivers[component_name],
-                    include_outputs_from=include_outputs_from,
-                )
-
-                if component_pipeline_outputs:
-                    pipeline_outputs[component_name] = deepcopy(component_pipeline_outputs)
-                if self._is_queue_stale(priority_queue):
-                    priority_queue = self._fill_queue(ordered_component_names, inputs, component_visits)
-
-            if pipeline_breakpoint:
                 logger.warning(
                     "Given pipeline_breakpoint {pipeline_breakpoint} was never triggered. This is because:\n"
                     "1. The provided component is not a part of the pipeline execution path.\n"
                     "2. The component did not reach the visit count specified in the pipeline_breakpoint",
                     pipeline_breakpoint=pipeline_breakpoint,
                 )
->>>>>>> 1d38254e
+
             return pipeline_outputs
 
     def inject_resume_state_into_graph(self, resume_state):
@@ -347,7 +315,6 @@
         if not resume_state:
             raise PipelineInvalidResumeStateError("Cannot inject resume state: resume_state is None")
 
-<<<<<<< HEAD
         data = self._prepare_component_input_data(resume_state["pipeline_state"]["inputs"])
         component_visits = resume_state["pipeline_state"]["component_visits"]
         ordered_component_names = resume_state["pipeline_state"]["ordered_component_names"]
@@ -356,15 +323,5 @@
             f"visit count {resume_state['pipeline_breakpoint']['visits']}"
         )
         logger.info(msg)
-=======
-        _validate_pipeline_state(resume_state, graph=self.graph)
-        data = self._prepare_component_input_data(resume_state["pipeline_state"]["inputs"])
-        component_visits = resume_state["pipeline_state"]["component_visits"]
-        ordered_component_names = resume_state["pipeline_state"]["ordered_component_names"]
-        logger.info(
-            "Resuming pipeline from {component} with visit count {visits}",
-            component=resume_state["pipeline_breakpoint"]["component"],
-            visits=resume_state["pipeline_breakpoint"]["visits"],
-        )
->>>>>>> 1d38254e
+
         return component_visits, data, resume_state, ordered_component_names
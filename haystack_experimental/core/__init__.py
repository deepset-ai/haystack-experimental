--- conflicted
+++ resolved
@@ -2,14 +2,7 @@
 #
 # SPDX-License-Identifier: Apache-2.0
 
-<<<<<<< HEAD
-from .pipeline import Pipeline
-from .pipeline.async_pipeline import AsyncPipeline
+from .pipeline import AsyncPipeline, Pipeline
 from .super_component import SuperComponent
 
-_all_ = ["Pipeline", "SuperComponent"]
-=======
-from .pipeline import AsyncPipeline, Pipeline
-
-_all_ = ["AsyncPipeline", "Pipeline"]
->>>>>>> e67e51cb
+_all_ = ["AsyncPipeline", "Pipeline", "SuperComponent"]
# SPDX-FileCopyrightText: 2022-present deepset GmbH <info@deepset.ai>
#
# SPDX-License-Identifier: Apache-2.0

<<<<<<< HEAD
from .pipeline import AsyncPipeline, run_async_pipeline
from .pipeline import Pipeline

_all_ = ["AsyncPipeline", "run_async_pipeline", "Pipeline"]
=======
from .pipeline import Pipeline
from .pipeline.async_pipeline import AsyncPipeline

_all_ = ["Pipeline"]
>>>>>>> 37c64d59
<|MERGE_RESOLUTION|>--- conflicted
+++ resolved
@@ -2,14 +2,7 @@
 #
 # SPDX-License-Identifier: Apache-2.0
 
-<<<<<<< HEAD
-from .pipeline import AsyncPipeline, run_async_pipeline
-from .pipeline import Pipeline
-
-_all_ = ["AsyncPipeline", "run_async_pipeline", "Pipeline"]
-=======
 from .pipeline import Pipeline
 from .pipeline.async_pipeline import AsyncPipeline
 
-_all_ = ["Pipeline"]
->>>>>>> 37c64d59
+_all_ = ["Pipeline"]
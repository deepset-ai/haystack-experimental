# SPDX-FileCopyrightText: 2022-present deepset GmbH <info@deepset.ai>
#
# SPDX-License-Identifier: Apache-2.0

<<<<<<< HEAD
from .core import Pipeline, AsyncPipeline, run_async_pipeline
=======
from .core import AsyncPipeline, Pipeline
>>>>>>> 37c64d59
<|MERGE_RESOLUTION|>--- conflicted
+++ resolved
@@ -2,8 +2,4 @@
 #
 # SPDX-License-Identifier: Apache-2.0
 
-<<<<<<< HEAD
-from .core import Pipeline, AsyncPipeline, run_async_pipeline
-=======
-from .core import AsyncPipeline, Pipeline
->>>>>>> 37c64d59
+from .core import AsyncPipeline, Pipeline
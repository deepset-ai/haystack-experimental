--- conflicted
+++ resolved
@@ -25,15 +25,12 @@
   "Programming Language :: Python :: 3.13",  
   "Topic :: Scientific/Engineering :: Artificial Intelligence",
 ]
-<<<<<<< HEAD
+
 dependencies = [
   "haystack-ai",
-  "pydantic",
   "filetype",  # for mime type detection in ImageContent
 ]
-=======
-dependencies = ["haystack-ai"]
->>>>>>> 4447b66c
+
 [project.urls]
 "CI: GitHub" = "https://github.com/deepset-ai/haystack-experimental/actions"
 "GitHub: issues" = "https://github.com/deepset-ai/haystack-experimental/issues"

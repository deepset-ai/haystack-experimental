--- conflicted
+++ resolved
@@ -59,13 +59,10 @@
   "fastapi",
   # Tools support
   "jsonschema",
-<<<<<<< HEAD
   "ollama-haystack>=1.0.0",
-=======
   # LLMMetadataExtractor dependencies
   "amazon-bedrock-haystack>=1.0.2",
   "google-vertex-haystack>=2.0.0",
->>>>>>> 50ce5fda
 ]
 
 [tool.hatch.envs.test.scripts]

[build-system]
requires = ["hatchling>=1.8.0", "hatch-vcs"]
build-backend = "hatchling.build"

[project]
name = "haystack-experimental"
dynamic = ["version"]
description = "Experimental components and features for the Haystack LLM framework."
readme = "README.md"
license = { text = "Apache-2.0" }
requires-python = ">=3.9"
authors = [{ name = "deepset.ai", email = "info@deepset.ai" }]
classifiers = [
  "Development Status :: 4 - Beta",
  "Intended Audience :: Science/Research",
  "License :: Freely Distributable",
  "License :: OSI Approved :: Apache Software License",
  "Operating System :: OS Independent",
  "Programming Language :: Python",
  "Programming Language :: Python :: 3",
  "Programming Language :: Python :: 3.9",
  "Programming Language :: Python :: 3.10",
  "Programming Language :: Python :: 3.11",
  "Programming Language :: Python :: 3.12",
  "Programming Language :: Python :: 3.13",
  "Topic :: Scientific/Engineering :: Artificial Intelligence",
]

dependencies = [
  "haystack-ai",
]

[project.urls]
"CI: GitHub" = "https://github.com/deepset-ai/haystack-experimental/actions"
"GitHub: issues" = "https://github.com/deepset-ai/haystack-experimental/issues"
"GitHub: repo" = "https://github.com/deepset-ai/haystack-experimental"
Homepage = "https://github.com/deepset-ai/haystack-experimental"

[tool.hatch.envs.default]
installer = "uv"
dependencies = [
  # Pre-commit hook
  "pre-commit",
  "ruff",
]

[tool.hatch.envs.default.scripts]
fmt = "ruff check --fix {args} && ruff format {args}"
fmt-check = "ruff check {args} && ruff format --check {args}"

[tool.hatch.envs.test]
extra-dependencies = [
<<<<<<< HEAD
  "colorama",                                         # Pipeline checkpoints experiment
  "transformers[torch,sentencepiece]>=4.52.4,<4.53",  # Pipeline checkpoints experiment
  "arrow>=1.3.0",                                     # Multimodal experiment - ChatPromptBuilder
  "pypdfium2",                                        # Multimodal experiment - PDFToImageContent
  "pillow",                                           # Multimodal experiment - ImageFileToImageContent, PDFToImageContent
  "amazon-bedrock-haystack>=3.6.2",                   # Multimodal experiment - AmazonBedrockChatGenerator
  "IPython",                                          # Multimodal experiment - ImageContent.show()
  "sentence-transformers>=4.1.0",                     # Multimodal experiment - SentenceTransformersDocumentImageEmbedder
  "nltk>=3.9.1",                                      # EmbeddingBasedDocumentSplitter
=======
>>>>>>> 9bffcf33

  # Type check
  "mypy",
  "pip",
  # Test
  "pytest",
  "pytest-rerunfailures",
  "pytest-cov",
  "pytest-asyncio",
  # Linting
  "pylint",
]

[tool.hatch.envs.test.scripts]
unit = 'pytest --cov-report xml:coverage.xml --cov="haystack_experimental" -m "not integration" {args:test}'
integration = 'pytest -m "integration" {args:test}'
integration-retry = 'pytest -m "integration" --reruns 3 --reruns-delay 60 -x --maxfail=5 {args:test}'
all = 'pytest {args:test}'

types = "mypy --install-types --non-interactive {args:haystack_experimental}"
lint = "pylint -ry -j 0 {args:haystack_experimental}"

[tool.hatch.envs.readme]
installer = "uv"
detached = true                         # To avoid installing the dependencies from the default environment
dependencies = ["haystack-pydoc-tools"]

[tool.hatch.envs.readme.scripts]
sync = "./.github/utils/pydoc-markdown.sh"
delete-outdated = "python ./.github/utils/delete_outdated_docs.py {args}"

[tool.hatch.version]
source = "vcs"
tag-pattern = 'v(?P<version>.*)'

[tool.hatch.metadata]
allow-direct-references = true

[tool.hatch.build.targets.sdist]
include = ["/haystack_experimental"]

[tool.hatch.build.targets.wheel]
packages = ["haystack_experimental"]

[tool.codespell]
ignore-words-list = "ans,astroid,nd,ned,nin,ue,rouge,ist"
quiet-level = 3
skip = "test/nodes/*,test/others/*,test/samples/*,e2e/*"

[tool.pylint]
ignore-paths = ["haystack_experimental/__init__.py"]

[tool.pylint.'MESSAGES CONTROL']
max-line-length = 120
disable = [
  "C0114", # missing-module-docstring
  "R0903", # too-few-public-methods
  # To keep
  "fixme",
  "c-extension-no-member",
  # we re-export symbols for correct type checking
  # https://typing.python.org/en/latest/spec/distributing.html#import-conventions
  "useless-import-alias",

  # To review:
  "missing-docstring",
  "unused-argument",
  "no-member",
  "line-too-long",
  "protected-access",
  "too-few-public-methods",
  "raise-missing-from",
  "invalid-name",
  "duplicate-code",
  "arguments-differ",
  "consider-using-f-string",
  "no-else-return",
  "attribute-defined-outside-init",
  "super-with-arguments",
  "redefined-builtin",
  "abstract-method",
  "unspecified-encoding",
  "unidiomatic-typecheck",
  "no-name-in-module",
  "consider-using-with",
  "redefined-outer-name",
  "arguments-renamed",
  "unnecessary-pass",
  "broad-except",
  "unnecessary-comprehension",
  "subprocess-run-check",
  "singleton-comparison",
  "consider-iterating-dictionary",
  "undefined-loop-variable",
  "consider-using-in",
  "bare-except",
  "unexpected-keyword-arg",
  "simplifiable-if-expression",
  "use-list-literal",
  "broad-exception-raised",

  # To review later
  "cyclic-import",
  "import-outside-toplevel",
  "deprecated-method",
  "too-many-arguments",           # sometimes we need to pass more than 5 arguments
  "too-many-instance-attributes", # sometimes we need to have a class with more than 7 attributes
]

[tool.pylint.'DESIGN']
max-args = 38           # Default is 5
max-attributes = 28     # Default is 7
max-branches = 34       # Default is 12
max-locals = 45         # Default is 15
max-module-lines = 2468 # Default is 1000
max-nested-blocks = 9   # Default is 5
max-statements = 206    # Default is 50

[tool.pylint.'SIMILARITIES']
min-similarity-lines = 6

[tool.pytest.ini_options]
minversion = "6.0"
addopts = "--strict-markers"
markers = [
  "integration: integration tests",
]
log_cli = true
asyncio_mode = "auto"

[tool.mypy]
python_version = "3.9"
disallow_incomplete_defs = true
warn_return_any = false
warn_unused_configs = true
ignore_missing_imports = true
check_untyped_defs = true

[tool.ruff]
line-length = 120
target-version = "py38"
exclude = ["test", ".github", "examples"]

[tool.ruff.lint]
select = [
  "ASYNC", # flake8-async
  "C4",    # flake8-comprehensions
  "C90",   # McCabe cyclomatic complexity
  "E501",  # Long lines
  "EXE",   # flake8-executable
  "F",     # Pyflakes
  "INT",   # flake8-gettext
  "PERF",  # Perflint
  "PL",    # Pylint
  "Q",     # flake8-quotes
  "SIM",   # flake8-simplify
  "SLOT",  # flake8-slots
  "T10",   # flake8-debugger
  "W",     # pycodestyle
  "YTT",   # flake8-2020
  "I",     # isort
  # built-in shadowing
  "A001", # builtin-variable-shadowing
  "A002", # builtin-argument-shadowing
  "A003", # builtin-attribute-shadowing
  # docstring rules
  "D102", # Missing docstring in public method
  "D103", # Missing docstring in public function
  "D209", # Closing triple quotes go to new line
  "D205", # 1 blank line required between summary line and description
  "D213", # summary lines must be positioned on the second physical line of the docstring
  "D417", # undocumented-parameter
  "D419", # undocumented-returns
]

ignore = [
  "F401",    # unused-import
  "PERF203", # `try`-`except` within a loop incurs performance overhead
  "PERF401", # Use a list comprehension to create a transformed list
  "PLR1714", # repeated-equality-comparison
  "PLR5501", # collapsible-else-if
  "PLW0603", # global-statement
  "PLW1510", # subprocess-run-without-check
  "PLW2901", # redefined-loop-name
  "SIM108",  # if-else-block-instead-of-if-exp
  "SIM115",  # open-file-with-context-handler
  "SIM118",  # in-dict-keys
  "PLR0913", # too-many-arguments,
  "PLC0414", # useless-import-alias,
  "PLC0415", # import-outside-top-level,
]

[tool.ruff.lint.pylint]
allow-magic-value-types = ["float", "int", "str"]
max-args = 14                                     # Default is 5
max-branches = 21                                 # Default is 12
max-public-methods = 20                           # Default is 20
max-returns = 7                                   # Default is 6
max-statements = 60                               # Default is 50

[tool.ruff.lint.mccabe]
max-complexity = 28<|MERGE_RESOLUTION|>--- conflicted
+++ resolved
@@ -50,7 +50,6 @@
 
 [tool.hatch.envs.test]
 extra-dependencies = [
-<<<<<<< HEAD
   "colorama",                                         # Pipeline checkpoints experiment
   "transformers[torch,sentencepiece]>=4.52.4,<4.53",  # Pipeline checkpoints experiment
   "arrow>=1.3.0",                                     # Multimodal experiment - ChatPromptBuilder
@@ -60,8 +59,6 @@
   "IPython",                                          # Multimodal experiment - ImageContent.show()
   "sentence-transformers>=4.1.0",                     # Multimodal experiment - SentenceTransformersDocumentImageEmbedder
   "nltk>=3.9.1",                                      # EmbeddingBasedDocumentSplitter
-=======
->>>>>>> 9bffcf33
 
   # Type check
   "mypy",

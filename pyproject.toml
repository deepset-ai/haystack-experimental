--- conflicted
+++ resolved
@@ -27,16 +27,10 @@
 ]
 
 dependencies = [
-<<<<<<< HEAD
-  "haystack-ai",
-  "filetype",           # for mime type detection in ImageContent
-  "docstring-parser",   # ComponentTool"
-=======
   "haystack-ai @ git+https://github.com/deepset-ai/haystack.git@main",
   # "haystack-ai",
-  "filetype",  # for mime type detection in ImageContent
+  "filetype",               # for mime type detection in ImageContent
   "docstring-parser",       # ComponentTool"
->>>>>>> d9f3e5c4
 ]
 
 [project.urls]

--- conflicted
+++ resolved
@@ -27,14 +27,8 @@
 ]
 
 dependencies = [
-<<<<<<< HEAD
-  "haystack-ai @ git+https://github.com/deepset-ai/haystack.git@main",
-  # "haystack-ai",
-  "filetype",               # for mime type detection in ImageContent
-=======
   "haystack-ai",
   "filetype",  # for mime type detection in ImageContent
->>>>>>> 5f8e190f
   "docstring-parser",       # ComponentTool"
 ]
 

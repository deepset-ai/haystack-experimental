--- conflicted
+++ resolved
@@ -63,36 +63,6 @@
   "pytest-asyncio",
   # Linting
   "pylint",
-<<<<<<< HEAD
-  "ruff",
-  # PipelineBase.show
-  "ipython"
-]
-
-[tool.hatch.envs.test]
-extra-dependencies = [
-  "transformers>=4.47.0, <4.48.0", # https://github.com/huggingface/transformers/issues/35639
-  # RAG evaluation harness (SAS evaluator)
-  "sentence-transformers>=3.0.0",
-  # LLMMetadataExtractor dependencies
-  "amazon-bedrock-haystack>=1.1.1",
-  "google-vertex-haystack>=2.0.0",
-  # HierachicalSplitter w/ split_by="sentence"
-  "nltk",
-  # Needed for type checking in Agent
-  "anthropic-haystack",
-  # Tests for MultiFileConverter
-  "python-docx",
-  "trafilatura",
-  "markdown-it-py",
-  "mdit_plain",
-  "pypdf",
-  "python-pptx",
-  "openpyxl",
-  # Summarizer
-  "tiktoken"
-=======
->>>>>>> 14e9ba85
 ]
 
 [tool.hatch.envs.test.scripts]

--- conflicted
+++ resolved
@@ -59,27 +59,12 @@
 
 [tool.hatch.envs.test]
 extra-dependencies = [
-<<<<<<< HEAD
-  "colorama", # needed for the pipeline checkpoints test - might be removed later
-  "markdown-it-py", # MultiFileConverter
-  "mdit_plain", # MultiFileConverter
-  "openpyxl", # MultiFileConverter
-  "pandas", # MultiFileConverter
-  "pypdf", # MultiFileConverter
-  "python-docx", # MultiFileConverter
-  "python-pptx", # MultiFileConverter
-  "trafilatura", # MultiFileConverter
-  "transformers[torch,sentencepiece]>=4.51.1,<4.52", # same as in haystack-ai
-  "pdf2image", # for pdf to image conversion in PDFToImageContent
-  "pillow", # for image processing in ImageFileToImageContent and PDFToImageContent
-  "arrow>=1.3.0", # Jinja2TimeExtension/ChatPromptBuilder 
-=======
   "colorama",                                         # Pipeline checkpoints experiment
   "transformers[torch,sentencepiece]>=4.51.1,<4.52",  # Pipeline checkpoints experiment
+  "arrow>=1.3.0",                                     # Multimodal experiment - ChatPromptBuilder
   "pypdf",                                            # Multimodal experiment - PDFToImageContent
   "pdf2image",                                        # Multimodal experiment - PDFToImageContent
   "pillow",                                           # Multimodal experiment - ImageFileToImageContent, PDFToImageContent
->>>>>>> 2cd382de
 ]
 
 [tool.hatch.envs.test.scripts]

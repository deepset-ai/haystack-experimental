[build-system]
requires = ["hatchling>=1.8.0", "hatch-vcs"]
build-backend = "hatchling.build"

[project]
name = "haystack-experimental"
dynamic = ["version"]
description = "Experimental components and features for the Haystack LLM framework."
readme = "README.md"
license = { text = "Apache-2.0" }
requires-python = ">=3.8"
authors = [{ name = "deepset.ai", email = "info@deepset.ai" }]
classifiers = [
  "Development Status :: 4 - Beta",
  "Intended Audience :: Science/Research",
  "License :: Freely Distributable",
  "License :: OSI Approved :: Apache Software License",
  "Operating System :: OS Independent",
  "Programming Language :: Python",
  "Programming Language :: Python :: 3",
  "Programming Language :: Python :: 3.8",
  "Programming Language :: Python :: 3.9",
  "Programming Language :: Python :: 3.10",
  "Programming Language :: Python :: 3.11",
  "Programming Language :: Python :: 3.12",
  "Topic :: Scientific/Engineering :: Artificial Intelligence",
]
dependencies = ["haystack-ai", "pydantic"]
[project.urls]
"CI: GitHub" = "https://github.com/deepset-ai/haystack-experimental/actions"
"GitHub: issues" = "https://github.com/deepset-ai/haystack-experimental/issues"
"GitHub: repo" = "https://github.com/deepset-ai/haystack-experimental"
Homepage = "https://github.com/deepset-ai/haystack-experimental"

[tool.hatch.envs.default]
installer = "uv"
dependencies = [
  # Pre-commit hook
  "pre-commit",
  # Type check
  "mypy",
  "pip",
  # Test
  "pytest",
  "pytest-rerunfailures",
  "pytest-cov",
  "pytest-bdd",
  "pytest-asyncio",
  # Linting
  "pylint",
  "ruff",
]

[tool.hatch.envs.test]
extra-dependencies = [
  "transformers<4.46.0", # https://github.com/huggingface/transformers/issues/34370
  # RAG evaluation harness (SAS evaluator)
  "sentence-transformers>=3.0.0",
  # OpenAPI dependencies
  "jsonref",
  # OpenAPI tests
  "cohere-haystack",
  "anthropic-haystack",
  "fastapi",
  # Tools support
  "jsonschema",
<<<<<<< HEAD
  # Async
  "opensearch-haystack",
  "opensearch-py[async]",
=======
  "ollama-haystack>=1.1.0",
>>>>>>> 4e1b37aa
  # LLMMetadataExtractor dependencies
  "amazon-bedrock-haystack>=1.0.2",
  "google-vertex-haystack>=2.0.0",
]

[tool.hatch.envs.test.scripts]
unit = 'pytest --cov-report xml:coverage.xml --cov="haystack_experimental" -m "not integration" {args:test}'
integration = 'pytest --reruns 3 --reruns-delay 60 -x --maxfail=5 -m "integration and not unstable" {args:test}'
typing = "mypy --install-types --non-interactive {args:haystack_experimental}"
lint = [
  "ruff check {args:haystack_experimental}",
  "pylint -ry -j 0 {args:haystack_experimental}",
]
test-cov = "coverage run -m pytest -m \"not unstable\" {args:test}"
cov-report = ["- coverage combine", "coverage xml"]
cov = ["test-cov", "cov-report"]

[tool.hatch.envs.readme]
installer = "uv"
detached = true                         # To avoid installing the dependencies from the default environment
dependencies = ["haystack-pydoc-tools"]

[tool.hatch.envs.readme.scripts]
sync = "./.github/utils/pydoc-markdown.sh"
delete-outdated = "python ./.github/utils/delete_outdated_docs.py {args}"

[tool.hatch.version]
source = "vcs"
tag-pattern = 'v(?P<version>.*)'

[tool.hatch.metadata]
allow-direct-references = true

[tool.hatch.build.targets.sdist]
include = ["/haystack_experimental"]

[tool.hatch.build.targets.wheel]
packages = ["haystack_experimental"]

[tool.codespell]
ignore-words-list = "ans,astroid,nd,ned,nin,ue,rouge,ist"
quiet-level = 3
skip = "test/nodes/*,test/others/*,test/samples/*,e2e/*"

[tool.pylint]
ignore-paths = ["haystack_experimental/__init__.py"]

[tool.pylint.'MESSAGES CONTROL']
max-line-length = 120
disable = [
  "C0114", # missing-module-docstring
  "R0903", # too-few-public-methods
  # To keep
  "fixme",
  "c-extension-no-member",

  # To review:
  "missing-docstring",
  "unused-argument",
  "no-member",
  "line-too-long",
  "protected-access",
  "too-few-public-methods",
  "raise-missing-from",
  "invalid-name",
  "duplicate-code",
  "arguments-differ",
  "consider-using-f-string",
  "no-else-return",
  "attribute-defined-outside-init",
  "super-with-arguments",
  "redefined-builtin",
  "abstract-method",
  "unspecified-encoding",
  "unidiomatic-typecheck",
  "no-name-in-module",
  "consider-using-with",
  "redefined-outer-name",
  "arguments-renamed",
  "unnecessary-pass",
  "broad-except",
  "unnecessary-comprehension",
  "subprocess-run-check",
  "singleton-comparison",
  "consider-iterating-dictionary",
  "undefined-loop-variable",
  "consider-using-in",
  "bare-except",
  "unexpected-keyword-arg",
  "simplifiable-if-expression",
  "use-list-literal",
  "broad-exception-raised",

  # To review later
  "cyclic-import",
  "import-outside-toplevel",
  "deprecated-method",
  "too-many-arguments",           # sometimes we need to pass more than 5 arguments
  "too-many-instance-attributes", # sometimes we need to have a class with more than 7 attributes
]

[tool.pytest.ini_options]
minversion = "6.0"
addopts = "--strict-markers"
markers = [
  "integration: integration tests",
  "unstable(reason): Mark tests that are unstable or depend on unreliable services.",
]
log_cli = true
asyncio_mode = "auto"

[tool.mypy]
warn_return_any = false
warn_unused_configs = true
ignore_missing_imports = true

[tool.ruff]
line-length = 120
target-version = "py38"
exclude = ["test", ".github"]

[tool.ruff.lint]
select = [
  "ASYNC", # flake8-async
  "C4",    # flake8-comprehensions
  "C90",   # McCabe cyclomatic complexity
  "E501",  # Long lines
  "EXE",   # flake8-executable
  "F",     # Pyflakes
  "INT",   # flake8-gettext
  "PERF",  # Perflint
  "PL",    # Pylint
  "Q",     # flake8-quotes
  "SIM",   # flake8-simplify
  "SLOT",  # flake8-slots
  "T10",   # flake8-debugger
  "W",     # pycodestyle
  "YTT",   # flake8-2020
  "I",     # isort
  # built-in shadowing
  "A001", # builtin-variable-shadowing
  "A002", # builtin-argument-shadowing
  "A003", # builtin-attribute-shadowing
  # docstring rules
  "D102", # Missing docstring in public method
  "D103", # Missing docstring in public function
  "D209", # Closing triple quotes go to new line
  "D205", # 1 blank line required between summary line and description
  "D213", # summary lines must be positioned on the second physical line of the docstring
  "D417", # undocumented-parameter
  "D419", # undocumented-returns
]

ignore = [
  "F401",    # unused-import
  "PERF203", # `try`-`except` within a loop incurs performance overhead
  "PERF401", # Use a list comprehension to create a transformed list
  "PLR1714", # repeated-equality-comparison
  "PLR5501", # collapsible-else-if
  "PLW0603", # global-statement
  "PLW1510", # subprocess-run-without-check
  "PLW2901", # redefined-loop-name
  "SIM108",  # if-else-block-instead-of-if-exp
  "SIM115",  # open-file-with-context-handler
  "SIM118",  # in-dict-keys
  "PLR0913", # too-many-arguments
]

[tool.ruff.lint.mccabe]
max-complexity = 28<|MERGE_RESOLUTION|>--- conflicted
+++ resolved
@@ -64,13 +64,10 @@
   "fastapi",
   # Tools support
   "jsonschema",
-<<<<<<< HEAD
+  "ollama-haystack>=1.1.0",
   # Async
   "opensearch-haystack",
   "opensearch-py[async]",
-=======
-  "ollama-haystack>=1.1.0",
->>>>>>> 4e1b37aa
   # LLMMetadataExtractor dependencies
   "amazon-bedrock-haystack>=1.0.2",
   "google-vertex-haystack>=2.0.0",

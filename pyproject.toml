--- conflicted
+++ resolved
@@ -62,10 +62,8 @@
   "google-vertex-haystack>=2.0.0",
   # HierachicalSplitter w/ split_by="sentence"
   "nltk",
-<<<<<<< HEAD
   # Needed for type checking in Agent
   "anthropic-haystack",
-=======
   # Tests for MultiFileConverter
   "python-docx",
   "trafilatura",
@@ -74,7 +72,6 @@
   "pypdf",
   "python-pptx",
   "openpyxl"
->>>>>>> 7d80e493
 ]
 
 [tool.hatch.envs.test.scripts]

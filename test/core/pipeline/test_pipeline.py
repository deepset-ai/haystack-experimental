--- conflicted
+++ resolved
@@ -335,11 +335,7 @@
         }
         
         Pipeline._validate_resume_state(state) # should not raise any exception
-<<<<<<< HEAD
-        
-=======
-
->>>>>>> b578e87e
+
     def test_load_state_loads_valid_state(self, tmp_path):        
         state = {
             "input_data": {},

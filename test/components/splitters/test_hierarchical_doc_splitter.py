--- conflicted
+++ resolved
@@ -115,7 +115,6 @@
         pipeline.connect("hierarchical_doc_splitter", "doc_writer")
         expected = pipeline.to_dict()
 
-<<<<<<< HEAD
         assert expected.keys() == {
             "metadata",
             "max_runs_per_component",
@@ -126,10 +125,6 @@
             "hierarchical_doc_splitter",
             "doc_writer",
         }
-=======
-        assert expected.keys() == {"metadata", "max_runs_per_component", "components", "connections"}
-        assert expected["components"].keys() == {"hierarchical_doc_splitter", "doc_writer"}
->>>>>>> 4e1b37aa
         assert expected["components"]["hierarchical_doc_splitter"] == {
             "type": "haystack_experimental.components.splitters.hierarchical_doc_splitter.HierarchicalDocumentSplitter",
             "init_parameters": {
